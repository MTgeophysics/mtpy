# -*- coding: utf-8 -*-
"""
Plots phase tensor ellipses as a map for a given frequency.

Created on Fri Nov 22 07:29:58 2013
@author: Alison Kirkby

Revision History:
    brenainn.moushall@ga.gov.au 26-03-2020 15:05:46 AEDT:
        Add plotting of geotiff as basemap background.
"""
import os
import os.path as op

import mtpy.imaging.phase_tensor_maps as pptmaps

# directory containing edis
<<<<<<< HEAD
# edipath = r'C:\mtpywin\mtpy\examples\data\edi2'
edipath = "/mtpy/examples/data/ET_edi"
=======

#edipath = r'C:\mtpywin\mtpy\examples\data\edi2'
edipath = '/mtpy/examples/data/ET_edi'
>>>>>>> 0a555358

# whether or not to save the figure to file
save = False

# full path to file to save to
savepath = "/tmp"

# frequency to plot
plot_freq = 1e-2

# value to color ellipses by, options are phimin,phimax,skew
<<<<<<< HEAD
colorby = "skew"
=======
colorby = 'strike'
>>>>>>> 0a555358
ellipse_range = [-9, 9]
rotation_angle = 0

image_fn = "phase_tensor_map%1is_" % (int(1.0 / plot_freq)) + colorby + ".png"

# gets edi file names as a list
elst = [op.join(edipath, f) for f in os.listdir(edipath) if f.endswith(".edi")]

# Notes about background image:
#  bimg_band: setting as 'None' will read all bands. If the raster is
#  RGB/A, then leave this as 'None' (cmap will also be ignored). If the
#  data is singleband, then 'None' will also retrieve the only available
#  band. If you need to display a specific band, provide the band number
#  (with '1' being the first band.)
<<<<<<< HEAD
m = pptmaps.PlotPhaseTensorMaps(
    fn_list=elst,
    plot_freq=plot_freq,
    fig_size=(6, 4),
    ftol=0.1,
    xpad=0.02,
    plot_tipper="yr",
    edgecolor="k",
    lw=0.5,
    minorticks_on=False,
    ellipse_colorby=colorby,
    ellipse_range=ellipse_range,
    ellipse_size=0.01,
    arrow_head_width=0.002,
    arrow_head_length=0.002,
    # ellipse_cmap='mt_seg_bl2wh2rd'
    station_dict={"id": (5, 7)},
    background_image="/mtpy/examples/data/gravity/ET_gravity.tif"
    #                               bimg_band=1, #  Optional, set to None by default
    # bimg_cmap='viridis'  # Optional, set to 'viridis' by default
)
=======
m = pptmaps.PlotPhaseTensorMaps(fn_list=elst,
                                plot_freq=plot_freq,
                                fig_size=(6, 4),
                                ftol=.1,
                                xpad=0.02,
                                plot_tipper='yr',
                                edgecolor='k',
                                lw=0.5,
                                minorticks_on=False,
                                ellipse_colorby=colorby,
                                ellipse_range=ellipse_range,
                                ellipse_size=0.01,
                                arrow_head_width=0.002,
                                arrow_head_length=0.002,
                                #ellipse_cmap='mt_seg_bl2wh2rd'
                                station_dict={'id': (5, 7)},
                                background_image='/mtpy/examples/data/gravity/ET_gravity.tif'
 #                               bimg_band=1, #  Optional, set to None by default
                                #bimg_cmap='viridis'  # Optional, set to 'viridis' by default
                                rotation_angle=rotation_angle)
>>>>>>> 0a555358


if save:
    m.save_figure(
        op.join(savepath, image_fn), fig_dpi=400
    )  # change to your preferred file resolution
    print("Complete! Figure saved to {}".format(op.join(savepath, image_fn)))
else:
    print("Complete!")<|MERGE_RESOLUTION|>--- conflicted
+++ resolved
@@ -15,14 +15,9 @@
 import mtpy.imaging.phase_tensor_maps as pptmaps
 
 # directory containing edis
-<<<<<<< HEAD
-# edipath = r'C:\mtpywin\mtpy\examples\data\edi2'
-edipath = "/mtpy/examples/data/ET_edi"
-=======
 
 #edipath = r'C:\mtpywin\mtpy\examples\data\edi2'
 edipath = '/mtpy/examples/data/ET_edi'
->>>>>>> 0a555358
 
 # whether or not to save the figure to file
 save = False
@@ -34,11 +29,7 @@
 plot_freq = 1e-2
 
 # value to color ellipses by, options are phimin,phimax,skew
-<<<<<<< HEAD
-colorby = "skew"
-=======
-colorby = 'strike'
->>>>>>> 0a555358
+colorby = "strike"
 ellipse_range = [-9, 9]
 rotation_angle = 0
 
@@ -53,7 +44,6 @@
 #  data is singleband, then 'None' will also retrieve the only available
 #  band. If you need to display a specific band, provide the band number
 #  (with '1' being the first band.)
-<<<<<<< HEAD
 m = pptmaps.PlotPhaseTensorMaps(
     fn_list=elst,
     plot_freq=plot_freq,
@@ -72,31 +62,9 @@
     # ellipse_cmap='mt_seg_bl2wh2rd'
     station_dict={"id": (5, 7)},
     background_image="/mtpy/examples/data/gravity/ET_gravity.tif"
-    #                               bimg_band=1, #  Optional, set to None by default
+    # bimg_band=1, #  Optional, set to None by default
     # bimg_cmap='viridis'  # Optional, set to 'viridis' by default
 )
-=======
-m = pptmaps.PlotPhaseTensorMaps(fn_list=elst,
-                                plot_freq=plot_freq,
-                                fig_size=(6, 4),
-                                ftol=.1,
-                                xpad=0.02,
-                                plot_tipper='yr',
-                                edgecolor='k',
-                                lw=0.5,
-                                minorticks_on=False,
-                                ellipse_colorby=colorby,
-                                ellipse_range=ellipse_range,
-                                ellipse_size=0.01,
-                                arrow_head_width=0.002,
-                                arrow_head_length=0.002,
-                                #ellipse_cmap='mt_seg_bl2wh2rd'
-                                station_dict={'id': (5, 7)},
-                                background_image='/mtpy/examples/data/gravity/ET_gravity.tif'
- #                               bimg_band=1, #  Optional, set to None by default
-                                #bimg_cmap='viridis'  # Optional, set to 'viridis' by default
-                                rotation_angle=rotation_angle)
->>>>>>> 0a555358
 
 
 if save:
