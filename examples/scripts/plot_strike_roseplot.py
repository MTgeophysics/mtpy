# -*- coding: utf-8 -*-
"""
Created on Wed Apr 15 09:51:02 2015

@author: Alison Kirkby

strike analysis using roseplot function

"""
import os.path as op
import os

os.chdir(r"C:\mtpywin\mtpy")  # change to path where mtpy is installed

from mtpy.imaging.plotstrike import PlotStrike


# directory containing edis
<<<<<<< HEAD
edipath = r"C:\mtpywin\mtpy\examples\data\edi_files_2"
=======
edipath = r'C:\mtpywin\mtpy\data\edifiles2'
>>>>>>> 0a555358


# full path to file to save to
savepath = r"C:\mtpywin\mtpy\examples\plots\edi_plots"


# gets edi file names as a list
<<<<<<< HEAD
elst = [
    op.join(edipath, f) for f in os.listdir(edipath) if (f.endswith(".edi"))
]  # and f.startswith('GL')


strikeplot = PlotStrike(
    fn_list=elst,
    fold=False,
    show_ptphimin=False,
    plot_type=2  # 1 means divide into separate plots for different decades
    # 2 means combine all data into one rose plot
)
# strikeplot.save_plot(savepath,
#                     file_format='png',
#                     fig_dpi=400
#                     )
=======
elst = [op.join(edipath,f) for f in os.listdir(edipath) if (f.endswith('.edi'))]# and f.startswith('GL')


### this will plot the estimated strike duplicated across quadrants
#  Plot type 2 will plot all estimates of  strike into one ploe 
strike_plot = PlotStrike(fn_list=elst,
                         fold=False,
                         plot_type=2)

# If you want to plot the orthogonal estimation
strike_plot.plot_orthogonal = True
strike_plot.fig_num = 2
strike_plot.plot()

# if you want to plot Tipper strike estimates as well
strike_plot.plot_orthogonal = False
strike_plot.plot_tipper = True
strike_plot.fig_num = 3
strike_plot.plot()

# if you want to rotate the data
# note this will rotate the data N30W
strike_plot.rotation_angle = -30
strike_plot.fig_num = 4
strike_plot.plot()

# to rotate back
strike_plot.rotation_angle = 30

# if you want to plot per decade plots
strike_plot.plot_type = 1
strike_plot.fig_num = 5
strike_plot.text_pad = 1.4
strike_plot.plot()

# if you want to only look at a few period ranges
# not the range is given in log10 of the period
strike_plot.plot_range = [-2, 0] 
strike_plot.fig_num = 6
strike_plot.plot()

# if you want a vertical orientation instead of horizontal
strike_plot.plot_orientation = 'v'
strike_plot.plot_range = 'data'
strike_plot.fig_num = 7
strike_plot.plot()



>>>>>>> 0a555358
<|MERGE_RESOLUTION|>--- conflicted
+++ resolved
@@ -16,11 +16,7 @@
 
 
 # directory containing edis
-<<<<<<< HEAD
 edipath = r"C:\mtpywin\mtpy\examples\data\edi_files_2"
-=======
-edipath = r'C:\mtpywin\mtpy\data\edifiles2'
->>>>>>> 0a555358
 
 
 # full path to file to save to
@@ -28,24 +24,6 @@
 
 
 # gets edi file names as a list
-<<<<<<< HEAD
-elst = [
-    op.join(edipath, f) for f in os.listdir(edipath) if (f.endswith(".edi"))
-]  # and f.startswith('GL')
-
-
-strikeplot = PlotStrike(
-    fn_list=elst,
-    fold=False,
-    show_ptphimin=False,
-    plot_type=2  # 1 means divide into separate plots for different decades
-    # 2 means combine all data into one rose plot
-)
-# strikeplot.save_plot(savepath,
-#                     file_format='png',
-#                     fig_dpi=400
-#                     )
-=======
 elst = [op.join(edipath,f) for f in os.listdir(edipath) if (f.endswith('.edi'))]# and f.startswith('GL')
 
 
@@ -92,7 +70,3 @@
 strike_plot.plot_range = 'data'
 strike_plot.fig_num = 7
 strike_plot.plot()
-
-
-
->>>>>>> 0a555358
