--- conflicted
+++ resolved
@@ -1,18 +1,11 @@
 import os
 import os.path as op
-<<<<<<< HEAD
-=======
 os.chdir(r'C:\mtpywin\mtpy') # change to path to your mtpy installation
 
 from mtpy.modeling.modem import PlotSlices
 from matplotlib import cm
 
-wd = r'C:\mtpywin\mtpy\examples\model_files\ModEM_2'
->>>>>>> fcc250f1
 
-os.chdir(r"C:\mtpywin\mtpy")  # change to path to your mtpy installation
-
-<<<<<<< HEAD
 from mtpy.modeling.modem import PlotSlices
 
 wd = r"C:\mtpywin\mtpy\examples\model_files\ModEM_2"
@@ -44,36 +37,3 @@
     fig_dpi=400,  # change to your preferred file resolution
 )
 
-# pObj.save_path = savepath
-# figs,fpaths = pObj.export_slices(plane='N-E', # options are 'N-Z', 'E-Z', and 'N-E'
-#                                 indexlist=[32], # depth (or east/west) index to plot
-#                                 station_buffer=20e3,
-#                                 save=True,
-#                                 )
-=======
-model_fn = op.join(wd,'Modular_MPI_NLCG_004.rho')
-data_fn = op.join(wd,'ModEM_Data.dat')
-
-
-
-pObj = PlotSlices(model_fn=model_fn,
-                  data_fn=data_fn,
-                  save_path=wd,
-                  cmap=cm.seismic_r,
-                  plot_stations=True,
-                  station_id=[5,8], # indices (start,finish) of station label to plot as labels
-                  ew_limits=[-220,220], # option to specify limits, if not provided will auto calculate from data
-                  ns_limits=[-170,170], # option to specify limits, if not provided will auto calculate from data
-                  font_size=6,
-                  fig_size=(6,3),
-                  plot_yn='n',
-                  fig_dpi = 400 # change to your preferred file resolution
-                  )
-
-pObj.save_path = savepath
-figs,fpaths = pObj.export_slices(plane='N-E', # options are 'N-Z', 'E-Z', and 'N-E'
-                                indexlist=[32], # depth (or east/west) index to plot
-                                station_buffer=20e3,
-                                save=True,
-                                )
->>>>>>> fcc250f1
