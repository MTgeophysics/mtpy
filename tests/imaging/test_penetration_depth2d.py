--- conflicted
+++ resolved
@@ -3,13 +3,7 @@
 
 # configure matplotlib for testing
 import matplotlib
-<<<<<<< HEAD
-# matplotlib.use('Agg')  # comment out this line if you want to see the plots
-
-
-=======
 matplotlib.use('Agg')  # comment out this line if you want to see the plots
->>>>>>> 562f448b
 from mtpy.imaging.penetration_depth2d import plot2Dprofile
 
 
