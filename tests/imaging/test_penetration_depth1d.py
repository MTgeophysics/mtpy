"""
Run these unit test at commandline.
$   cd u25656@PC /e/Githubz/mtpy2 (develop)
$   nosetests tests/imaging/
"""
import os.path
from unittest import TestCase

<<<<<<< HEAD
# configure matplotlib for testing
import matplotlib
# use non-interactive backend 'Agg', so that you do not have to see figure pop-out.
from mtpy.imaging.penetration import ZComponentError

matplotlib.use('Agg')  # comment out this line if you want to see the plots 1-by-1 on screen.
=======
# matplotlib.use('Qt4Agg')  # comment out this line if you want to see the plots 1-by-1 on screen.
import matplotlib.pyplot as plt
>>>>>>> 1d05c82b

plt.ion()
# plt.ioff()

from mtpy.imaging.penetration import ZComponentError
from mtpy.imaging.penetration_depth1d import plot_edi_dir
from mtpy.imaging.penetration_depth1d import plot_edi_file


class TestPenetration_depth1d(TestCase):
    @classmethod
    def setUpClass(cls):
        cls._temp_dir = "tests/temp"
        if not os.path.isdir(cls._temp_dir):
            os.mkdir(cls._temp_dir)

    @classmethod
    def tearDownClass(cls):
        plt.close('all')

    # def setUp(self):
    #     plt.clf()

    def tearDown(self):
        plt.pause(1)

    def test_plot_edi_dir(self):
        """
        testing plotting all edi files in a given dir
        :return:
        """
        # all plots
        plot_edi_dir("tests/data/edifiles")
        # plt.close()

    def test_plot_edi_file(self):
        """
        testing plotting a single edi file
        :return:
        """
        plot_edi_file("tests/data/edifiles/15125A.edi")

    def test_plot_edi_file_zxy(self):
        """
        testing ploting zxy of a single edi file
        :return:
        """
        plot_edi_file("tests/data/edifiles/15125A.edi", ['zxy'])

    def test_plot_edi_file_zyx(self):
        """
        testing plotting zyx of a single edi file
        :return:
        """
        plot_edi_file("tests/data/edifiles/15125A.edi", ['zyx'])

    def test_plot_edi_file_det(self):
        """
        testing plotting det of a single edi file
        :return:
        """
        plot_edi_file("tests/data/edifiles/15125A.edi", ['det'])

    def test_plot_edi_file_zxy_zyx(self):
        """
        testing plotting zxy & zyx of a single edi file
        :return:
        """
        plot_edi_file("tests/data/edifiles/15125A.edi", ['zxy', 'zyx'])

    def test_plot_edi_file_zxy_det(self):
        """
        testing plotting zxy & det of a single edi file
        :return:
        """
        plot_edi_file("tests/data/edifiles/15125A.edi", ['zxy', 'det'])

    def test_plot_edi_file_zyx_det(self):
        """
        testing plotting zyx & det of a single edi file
        :return:
        """
        plot_edi_file("tests/data/edifiles/15125A.edi", ['zyx', 'det'])

    def test_plot_edi_file_unknown_type(self):
        """
        testing plotting zyx and an unknown of a single edi file
        :return:
        """
        plot_edi_file("tests/data/edifiles/15125A.edi", ['zyx', 'dat'])

    def test_plot_edi_file_empty_rholist(self):
        """
        testing plotting an empty rholist of a single edi file
        :return:
        """
        try:
            plot_edi_file("tests/data/edifiles/15125A.edi", [])
        except ZComponentError:
            pass

    def test_plot_edi_file_save_inage(self):
        """
        testing saving plot of a single edi file
        :return:
        """
        fname = os.path.join(self._temp_dir,"TestPenetration_depth1d.jpg")
        if os.path.isfile(fname):
            os.remove(fname)    # remove test file if already exist
        plot_edi_file("tests/data/edifiles/15125A.edi", savefile=fname)
        assert (os.path.isfile(fname))
        pass<|MERGE_RESOLUTION|>--- conflicted
+++ resolved
@@ -6,17 +6,8 @@
 import os.path
 from unittest import TestCase
 
-<<<<<<< HEAD
-# configure matplotlib for testing
-import matplotlib
-# use non-interactive backend 'Agg', so that you do not have to see figure pop-out.
-from mtpy.imaging.penetration import ZComponentError
-
-matplotlib.use('Agg')  # comment out this line if you want to see the plots 1-by-1 on screen.
-=======
 # matplotlib.use('Qt4Agg')  # comment out this line if you want to see the plots 1-by-1 on screen.
 import matplotlib.pyplot as plt
->>>>>>> 1d05c82b
 
 plt.ion()
 # plt.ioff()
