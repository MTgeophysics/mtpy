--- conflicted
+++ resolved
@@ -44,24 +44,15 @@
         # directory to save created input files
         self._output_dir = make_temp_dir(self._testMethodName, base_dir=self._temp_dir)
 
-<<<<<<< HEAD
-        self._expected_output_dir = os.path.join(SAMPLE_DIR, "ModEM")
-        if not os.path.isdir(self._expected_output_dir):
-=======
         self._expected_output_dir = Path(SAMPLE_DIR, 'ModEM')
         if not self._expected_output_dir.is_dir():
->>>>>>> fcc250f1
             self._expected_output_dir = None
 
     def test_fun(self):
 
         edipath = EDI_DATA_DIR  # path where edi files are located
         # set the dir to the output from the previously correct run
-<<<<<<< HEAD
-        self._expected_output_dir = os.path.join(SAMPLE_DIR, "ModEM")
-=======
         self._expected_output_dir = Path(SAMPLE_DIR, 'ModEM')
->>>>>>> fcc250f1
 
         # period list (will not include periods outside of the range of the edi file)
         start_period = -2
@@ -70,25 +61,6 @@
         period_list = np.logspace(start_period, stop_period, n_periods)
 
         # list of edi files, search for all files ending with '.edi'
-<<<<<<< HEAD
-        edi_list = [
-            os.path.join(edipath, ff)
-            for ff in os.listdir(edipath)
-            if (ff.endswith(".edi"))
-        ]
-
-        do = Data(
-            edi_list=edi_list,
-            inv_mode="1",
-            save_path=self._output_dir,
-            period_list=period_list,
-            error_type_z="floor_egbert",
-            error_value_z=5,
-            error_type_tipper="floor_abs",
-            error_value_tipper=0.03,
-            model_epsg=28354,  # model epsg, currently set to utm zone 54
-        )
-=======
         edi_list = list(edipath.glob("*.edi"))
 
         do = Data(edi_list=edi_list,
@@ -101,7 +73,7 @@
                   error_value_tipper=.03,
                   model_epsg=28354  # model epsg, currently set to utm zone 54
                   )
->>>>>>> fcc250f1
+
         # BM: write here to fill the data object, but this is not the data file being compared.
         do.write_data_file()
 
@@ -145,24 +117,6 @@
             ("covariance.cov", "covariance.cov"),
             ("ModEM_Model_File.rho", "ModEM_Model_File.rho"),
         ):
-<<<<<<< HEAD
-            output_data_file = os.path.normpath(
-                os.path.join(self._output_dir, test_output)
-            )
-
-            self.assertTrue(
-                os.path.isfile(output_data_file), "output data file not found"
-            )
-
-            expected_data_file = os.path.normpath(
-                os.path.join(self._expected_output_dir, expected_output)
-            )
-
-            self.assertTrue(
-                os.path.isfile(expected_data_file),
-                "Ref output data file does not exist, nothing to compare with",
-            )
-=======
             output_data_file = Path(self._output_dir, test_output)
 
             self.assertTrue(output_data_file.is_file(), "output data file not found")
@@ -172,7 +126,6 @@
             self.assertTrue(expected_data_file.is_file(),
                             "Ref output data file does not exist, nothing to compare with"
                             )
->>>>>>> fcc250f1
 
             # print ("Comparing", output_data_file, "and", expected_data_file)
 
