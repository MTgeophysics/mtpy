#!/usr/bin/env python

"""
mtpy/mtpy/core/edi.py

Contains classes and functions for handling EDI files.

    Class:
    "Edi" contains all information from or for an EDI file. Sections of EDI files are given as respective attributes, section-keys and values are stored in dictionaries.

        Methods:

        - readfile
        - edi_dict
        - data_dict
        - z_dict
        - tipper_dict
        - periods
        - frequencies
        - n_freqs
        - _read_head
        - _read_info
        - _read_definemeas
        - _read_hmeas_emeas
        - _read_mtsect
        - _read_freq
        - _read_z
        - _read_tipper
        - _read_zrot
        - writefile
        - z2resphase
        - rotate
        - rho
        - phi
        - set_z
        - set_zerr
        - set_tipper
        - set_tippererr
        - get_datacomponent


    Functions:

    - read_edifile
    - write_edifile
    - combine_edifiles
    - validate_edifile
    - rotate_edifile
    - _generate_edifile_string
    - _cut_sectionstring
    - _validate_edifile_string

@UofA, 2013
(LK)

"""

#=================================================================
import numpy as np
import os,sys
import os.path as op
import math, cmath
import time, calendar
import copy
#required for finding HMEAS and EMEAS at once:
import re

<<<<<<< HEAD
import mtpy.utils.format as MTformat
import mtpy.utils.calculator as MTc
import mtpy.utils.exceptions as MTexceptions
import mtpy.core.z as MTz

#reload(MTexceptions)
reload(MTformat)
reload(MTc)
=======
import mtpy.utils.format as MTft
import mtpy.utils.calculator as MTcc
import mtpy.utils.exceptions as MTex
import mtpy.core.z as MTz

reload(MTex)
reload(MTft)
reload(MTcc)
>>>>>>> fe31c5f6
reload(MTz)


#=================================================================

class Edi(object):
    """
        Edi class - generates an edi-object.

        Methods  include reading and writing from and to edi-files, rotations/combinations of edi-files, as well as 'get' and 'set' for all edi file sections

        Errors are given as standard deviations (sqrt(VAR))


    """

    def __init__(self):

        """
            Initialise an instance of the Edi class.

            Initialise the attributes with None/empty dictionary
        """

        self.filename = None
        self.infile_string = None
        self._head = {}
        self._info_string = None
        self._info_dict = {}
        self._definemeas = {}
        self._hmeas_emeas = None
        self._mtsect = {}
        self._freq = None
        self._zrot = None
        self.Z = MTz.Z()
<<<<<<< HEAD
        self.Tipper = MTz.Tipper()
=======
        self.Tipper = None #MTz.Tipper()
>>>>>>> fe31c5f6



    def readfile(self, fn, datatype = 'z'):
        """
            Read in an EDI file.

            Returns an exception, if the file is invalid (following MTpy standards).

            'datatype' determines the way data are provided. Default is 'z', so the full impedance tensor is expected to be present in the file. Other possibilities are 'resphase' and 'spectra' - they exclude the reading of a potentially present Z information.
            TODO: 'spectra' - not implemented yet


        """

        self.__init__()
        print 'reading in Edi file ... nulled all attributes'

        infile = op.abspath(fn)


        try:
            datatype = datatype.lower()
            if not datatype in ['z' , 'resphase', 'spectra']:
                raise
        except:
<<<<<<< HEAD
            raise MTexceptions.MTpyError_edi_file('ERROR - datatype not understood')
=======
            raise MTex.MTpyError_edi_file('ERROR - datatype not understood')
>>>>>>> fe31c5f6

        #check for existence
        if not op.isfile(infile):
            raise MTex.MTpyError_edi_file('File is not existing: %s'%infile)

        with open(infile,'r') as F:
            edistring = F.read()

        #validate edi file string following MTpy standard
        if not _validate_edifile_string(edistring):
            raise MTex.MTpyError_edi_file('%s is no proper EDI file'%infile)

        self.filename = infile
        self.infile_string = edistring

        #read out the mandatory EDI file sections from the raw string
        try:
            self._read_head(edistring)
        except:
            raise MTex.MTpyError_edi_file('Could not read HEAD section: %s'%infile)

        try:
            self._read_info(edistring)
        except:
<<<<<<< HEAD
            print 'Could not read INFO section: %s'%infile
=======
            raise MTex.MTpyError_edi_file('Could not read INFO section: %s'%infile)
>>>>>>> fe31c5f6

        try:
            self._read_definemeas(edistring)
        except:
            raise MTex.MTpyError_edi_file('Could not read DEFINEMEAS section: %s'%infile)

        try:
            self._read_hmeas_emeas(edistring)
        except:
            print 'Could not read HMEAS/EMEAS sub-section: %s'%infile

        try:
            self._read_mtsect(edistring)
        except:
            print 'Could not read MTSECT section: %s'%infile

        try:
            self._read_freq(edistring)
        except:
            print 'Could not read FREQ section: %s'%infile

        if datatype == 'z':
            try:
                self._read_z(edistring)
            except:
<<<<<<< HEAD
                raise MTexceptions.MTpyError_edi_file('Could not read Z section: %s'%infile)
=======
                raise MTex.MTpyError_edi_file('Could not read Z section: %s'%infile)
>>>>>>> fe31c5f6

        elif datatype == 'resphase':
            try:
                self._read_res_phase(edistring)
            except:
<<<<<<< HEAD
                raise MTexceptions.MTpyError_edi_file('Could not read ResPhase-/Rho-section: %s'%infile)
=======
                raise MTex.MTpyError_edi_file('Could not read ResPhase-/Rho-section: %s'%infile)
>>>>>>> fe31c5f6
            #rotation is optional
            try:
                self._read_rhorot(edistring)
            except:
                self.zrot = None #list(np.zeros((self.n_freqs())))
                print 'Could not read Rhorot section: %s'%infile

        elif datatype == 'spectra':
            try:
                self._read_spectra(edistring)
            except:
<<<<<<< HEAD
                raise MTexceptions.MTpyError_edi_file('Could not read Spectra section: %s'%infile)


        #Tipper is optional
        if self.Tipper.tipper is None:
            try:
                self._read_tipper(edistring)
            except:
                self.Tipper = MTz.Tipper()
=======
                raise MTex.MTpyError_edi_file('Could not read Spectra section: %s'%infile)


        #Tipper is optional
        if self.Tipper is None:
            try:
                self._read_tipper(edistring)
            except:
                self.Tipper = None #MTz.Tipper()
                #self.tippererr = None
>>>>>>> fe31c5f6
                print 'Could not read Tipper section: %s'%infile

        #rotation is optional
        if self._zrot is None:
            try:
                self._read_zrot(edistring)
            except:
                self.zrot = np.zeros((len(self.Z.z)))
                print 'Could not read Zrot section: %s'%infile


    def edi_dict(self):
        """
            Collect sections of the EDI file and return them as a dictionary.

        """

        edi_dict = {}

        edi_dict['HEAD'] = self.head
        edi_dict['INFO'] = self.info_dict
        edi_dict['DEFINEMEAS'] = self.definemeas
        edi_dict['HMEAS_EMEAS'] = self.hmeas_emeas
        edi_dict['MTSECT'] = self.mtsect
        edi_dict['FREQ'] = self.freq
        edi_dict['Z'] = _make_z_dict(self.Z)
        if self.Tipper is not None:
            edi_dict['TIPPER'] = _make_tipper_dict(self.Tipper)
        edi_dict['ZROT'] = self.zrot


        return  edi_dict


    def data_dict(self):
        """
            Return collected raw data information in one dictionary:
            Z, Tipper, Zrot, frequencies

        """
        data_dict = {}

        data_dict['z'] = self.Z.z
        data_dict['zerr'] = self.Z.zerr
        data_dict['tipper'] = self.Tipper.tipper
        data_dict['tippererr'] = self.Tipper.tippererr
        data_dict['zrot'] = self.zrot
        data_dict['frequencies'] = self.freq
<<<<<<< HEAD

        return data_dict

    # def z_dict(self):
    #     """
    #         Return the content of the Z and Zerror arrays in a dictionary.
    #     """

    #     new_z_dict = {}
    #     z_array = self.z
    #     zerr_array = self.zerr
    #     compstrings = ['ZXX','ZXY','ZYX','ZYY']
    #     Z_entries = ['R','I','.VAR']

    #     for idx_comp,comp in enumerate(compstrings):
    #         for idx_zentry,zentry in enumerate(Z_entries):
    #             section = comp + zentry
    #             if idx_zentry == 0:
    #                 new_z_dict[section] = list(np.real(z_array[:,idx_comp/2, idx_comp%2]))
    #             elif idx_zentry == 1:
    #                 new_z_dict[section] = list(np.imag(z_array[:,idx_comp/2, idx_comp%2]))
    #             elif idx_zentry == 2:
    #                 #squaring the errors (stddev) to get VAR values
    #                 new_z_dict[section] = list( (zerr_array[:,idx_comp/2, idx_comp%2])**2 )

    #     return new_z_dict

    # def tipper_dict(self):
    #     """
    #         Return the content of the Tipper and TipperError arrays in a dictionary.
    #     """

    #     new_t_dict = {}
    #     t_array = self.tipper
    #     if  t_array is None:
    #         return None
    #     terr_array = self.tippererr
    #     compstrings = ['TX','TY']
    #     T_entries = ['R','I','VAR']

    #     for idx_comp,comp in enumerate(compstrings):
    #         for idx_tentry,tentry in enumerate(T_entries):
    #             section = comp + tentry
    #             if idx_tentry == 0:
    #                 new_t_dict[section] = list(np.real(t_array[:,idx_comp/2, idx_comp%2]))
    #             elif idx_tentry == 1:
    #                 new_t_dict[section] = list(np.imag(t_array[:,idx_comp/2, idx_comp%2]))
    #             elif idx_tentry == 2:
    #                 #square errors (stddev) to get VAR values
    #                 new_t_dict[section] = list( (terr_array[:,idx_comp/2, idx_comp%2])**2)


    #     return new_t_dict

    def _get_periods(self):
        """
            Return an array of periods (output values in seconds).
        """

        return 1./np.array(self.freq)
    
    def _set_periods(self, list_of_periods):
        """
            Set frequencies by a list of periods (values in seconds).
=======

        return data_dict

    # def z_dict(self):
    #     """
    #         Return the content of the Z and Zerror arrays in a dictionary.
    #     """

    #     new_z_dict = {}
    #     z_array = self.z
    #     zerr_array = self.zerr
    #     compstrings = ['ZXX','ZXY','ZYX','ZYY']
    #     Z_entries = ['R','I','.VAR']

    #     for idx_comp,comp in enumerate(compstrings):
    #         for idx_zentry,zentry in enumerate(Z_entries):
    #             section = comp + zentry
    #             if idx_zentry == 0:
    #                 new_z_dict[section] = list(np.real(z_array[:,idx_comp/2, idx_comp%2]))
    #             elif idx_zentry == 1:
    #                 new_z_dict[section] = list(np.imag(z_array[:,idx_comp/2, idx_comp%2]))
    #             elif idx_zentry == 2:
    #                 #squaring the errors (stddev) to get VAR values
    #                 new_z_dict[section] = list( (zerr_array[:,idx_comp/2, idx_comp%2])**2 )

    #     return new_z_dict

    # def tipper_dict(self):
    #     """
    #         Return the content of the Tipper and TipperError arrays in a dictionary.
    #     """

    #     new_t_dict = {}
    #     t_array = self.tipper
    #     if  t_array is None:
    #         return None
    #     terr_array = self.tippererr
    #     compstrings = ['TX','TY']
    #     T_entries = ['R','I','VAR']

    #     for idx_comp,comp in enumerate(compstrings):
    #         for idx_tentry,tentry in enumerate(T_entries):
    #             section = comp + tentry
    #             if idx_tentry == 0:
    #                 new_t_dict[section] = list(np.real(t_array[:,idx_comp/2, idx_comp%2]))
    #             elif idx_tentry == 1:
    #                 new_t_dict[section] = list(np.imag(t_array[:,idx_comp/2, idx_comp%2]))
    #             elif idx_tentry == 2:
    #                 #square errors (stddev) to get VAR values
    #                 new_t_dict[section] = list( (terr_array[:,idx_comp/2, idx_comp%2])**2)


    #     return new_t_dict

    def _get_periods(self):
        """
            Return an array of periods (output values in seconds).
>>>>>>> fe31c5f6
        """
        if len(list_of_periods) is not len(self.Z.z):
            print 'length of periods list not correct (%i instead of %i)'%(len(list_of_periods), len(self.Z.z))
            return
        self.freq = 1./np.array(list_of_periods)

<<<<<<< HEAD
    periods = property(_get_periods, _set_periods, doc='List of periods (values in seconds)')    

    # def frequencies(self):
    #     """
    #         Return a list of the frequencies (output values in Hertz).
    #     """

    #     return list(self.freq)

    def n_freqs(self):
        """
            Return the number of frequencies/length of the Z data array .
=======
        return 1./np.array(self.freq)
    
    def _set_periods(self, list_of_periods):
        """
            Set frequencies by a list of periods (values in seconds).
>>>>>>> fe31c5f6
        """
        if len(list_of_periods) is not len(self.Z.z):
            print 'length of periods list not correct (%i instead of %i)'%(len(list_of_periods), len(self.Z.z))
            return
        self.freq = 1./np.array(list_of_periods)

<<<<<<< HEAD
        return len(self.freq)


    def _get_lat(self):
        """
        get latitude from either header or definemeas
        """
        try:
            return self.head['lat']
        except KeyError:
            try:
                return self.definemeas['reflat']
            except KeyError:
                print 'Could not find Latitude'

        
    def _set_lat(self, value): 
        try:
            self.head['lat'] = MTformat._assert_position_format('lat',value)
        except KeyError:
            try:
                self.definemeas['reflat'] = \
                                 MTformat._assert_position_format('lat',value)
            except KeyError:
                print 'Could not find Longitude'
                                 
    lat = property(_get_lat, _set_lat, doc='Location latitude in degrees')
   

    def _get_lon(self): 
        """
        get longitude from either header or definmeas
        
=======
    periods = property(_get_periods, _set_periods, doc='List of periods (values in seconds)')    

    # def frequencies(self):
    #     """
    #         Return a list of the frequencies (output values in Hertz).
    #     """

    #     return list(self.freq)

    def n_freqs(self):
        """
            Return the number of frequencies/length of the Z data array .
>>>>>>> fe31c5f6
        """
        try:
            return self.head['long']
        except KeyError:
            try:
                return self.definemeas['reflong']
            except KeyError:
                print 'Could not find Latitude'
        
    def _set_lon(self, value): 
        try:
            self.head['long'] = MTformat._assert_position_format('lon',value)
        except KeyError:
            try:
                self.definemeas['reflong'] = \
                                 MTformat._assert_position_format('lon',value)
            except KeyError:
                print 'Could not find Longitude'
                
    lon = property(_get_lon, _set_lon, doc='Location longitude in degrees')
 
    def _get_elev(self): 
        """
        get elevation from either header or definmeas
        
        """
        try:
            return self.head['elev']
        except KeyError:
            try:
                return self.definemeas['refelev']
            except KeyError:
                print 'Could not find Latitude'
        
    def _set_elev(self, value): 
        try:
            self.head['elev'] = MTformat._assert_position_format('elev',value)
        except KeyError:
            try:
                self.definemeas['refelev'] = \
                                 MTformat._assert_position_format('elev',value)
            except KeyError:
                print 'Could not find Elevation'
    
    elev = property(_get_elev, _set_elev, doc='Location elevation in meters')
 


    def _getlat(self): return self.head['lat']
    def _setlat(self, value): self.head['lat'] = MTft._assert_position_format('lat',value)
    lat = property(_getlat, _setlat, doc='Location latitude in degrees')
   

    def _getlong(self): return self.head['long']
    def _setlong(self, value): self.head['long'] = MTft._assert_position_format('long',value)
    long = property(_getlong, _setlong, doc='Location longitude in degrees')
 
    def _getelev(self): return self.head['elev']
    def _setelev(self, value): self.head['elev'] = MTft._assert_position_format('elev',value)
    elev = property(_getelev, _setelev, doc='Location elevation in meters')
 


    def _read_head(self, edistring):
        """
            Read in the HEAD  section from the raw edi-string.
        """

        try:
            temp_string = _cut_sectionstring(edistring,'HEAD')
        except:
            raise

        head_dict = {}
        t1 = temp_string.strip().split('\n')
        t2 = [i.strip() for i in t1 if '=' in i]
        for j in t2:
            k = j.split('=')
            key = str(k[0]).lower().strip()
            value = k[1].replace('"','')
            if key in ['lat','long','lon','latitude','longitude','ele','elev','elevation']:
<<<<<<< HEAD
                value = MTformat._assert_position_format(key,value)
=======
                value = MTft._assert_position_format(key,value)
>>>>>>> fe31c5f6

            if key in ['ele','elev','elevation']:
                key = 'elev'
            if key in ['lat','latitude']:
                key = 'lat'
            if key in ['long','lon','longitude']:
                key = 'long'

            head_dict[key] = value

        if not head_dict.has_key('elev'):
            head_dict['elev'] = 0.

        self._head = head_dict

    def _read_info(self, edistring):
        """
            Read in the INFO  section from the raw edi-string.
        """

        try:
            temp_string = _cut_sectionstring(edistring,'INFO')
        except:
            raise

        self._info_string = temp_string.strip()
       

        t1 = temp_string.strip().split('\n')
        t2 = [i.strip() for i in t1 if '=' in i or ':' in i]

        info_dict = {}

        for tmp_str in t2:
            #fill dictionary
            #ignore lines with no information after '='' or ':'

            if '=' in tmp_str:
                t3 = tmp_str.split('=')
                key = str(t3[0]).lower().strip()
                value = t3[1].replace('"','').strip()
                if not len(value) == 0:
                    info_dict[key] = value

            elif ':' in tmp_str:
                #consider potential ':' characters in coordinates!
                t3 = tmp_str.split(':')
                key = str(t3[0]).lower().strip()
                value = t3[1:]
                value = [i.strip().replace('"','').strip() for i in value]
                if len(value) > 1:
                    value = ':'.join(value)
                else:
                    value = value[0]

                if not len(value) == 0:
                    info_dict[key] = value

        if 'station' not in info_dict:
            station = self.head['dataid']
            if len(station) == 0:
                station = op.splitext(op.basename(self.filename))[0]
            info_dict['station'] = station

        info_dict['Z_unit'] = 'km/s'

        self._info_dict = info_dict



    def _read_definemeas(self, edistring):
        """
            Read in the DEFINEMEAS  section from the raw edi-string.
        """

        try:
            temp_string = _cut_sectionstring(edistring,'DEFINEMEAS')
        except:
            raise

        d_dict = {}

        t1 = temp_string.strip().split('\n')

        for tmp_str in t1:
            if '=' in tmp_str:
                k = tmp_str.strip().split('=')
                key = k[0].lower()
                value = k[1].replace('"','').strip()
                if len(value) != 0:
                    if 'lat' in key:
                        value = MTft._assert_position_format('lat',value)
                    if 'lon' in key:
                        value = MTft._assert_position_format('lon',value)


                    d_dict[key] = value

        if len(d_dict.keys()) == 0:
            raise


        self._definemeas = d_dict



    def _read_hmeas_emeas(self, edistring):
        """
            Read in the HMEAS/EMEAS  section from the raw edi-string.
        """
        try:
            temp_string = _cut_sectionstring(edistring,'HMEAS_EMEAS')
        except:
            raise

        t1 = temp_string.strip().split('\n')
        lo_hmeas_emeas = []
        for j in t1:
            j = j.replace('>','')
            lo_j = j.split()
            hemeas_line = ' '.join(lo_j)
            #skip empty lines
            if len(lo_j) == 0 :
                continue

            lo_hmeas_emeas.append(hemeas_line)

        self._hmeas_emeas = lo_hmeas_emeas

        

    def _read_mtsect(self, edistring):
        """
            Read in the MTSECT  section from the raw edi-string.
        """

        try:
            temp_string = _cut_sectionstring(edistring,'MTSECT')
        except:
            raise
        m_dict = {}

        t1 = temp_string.strip().split('\n')

        for tmp_str in t1:
            if '=' in tmp_str:
                k = tmp_str.strip().split('=')
                key = k[0].lower()
                value = k[1].replace('"','').strip()
                if len(value) != 0:
                    m_dict[key] = value

        if len(m_dict.keys()) == 0:
            raise


        self._mtsect = m_dict


    def _read_freq(self, edistring):
        """
            Read in the FREQ  section from the raw edi-string.
        """

        try:
            temp_string = _cut_sectionstring(edistring,'FREQ')
        except:
            raise

        lo_freqs = []

        t1 = temp_string.strip().split('\n')[1:]

        for j in t1:
            lo_j = j.strip().split()
            for k in lo_j:
                try:
                    lo_freqs.append(float(k))
                except:
                    pass

        self._freq = np.array(lo_freqs)

        self.Z.frequencies = self._freq
<<<<<<< HEAD
        if self.Tipper.tipper is not None:
=======
        if self.Tipper is not None:
>>>>>>> fe31c5f6
            self.Tipper.frequencies = self._freq

    def _read_z(self, edistring):
        """
        Read in impedances information from a raw EDI-string.
        Store it as attribute (complex array).

        """

        compstrings = ['ZXX','ZXY','ZYX','ZYY']
        Z_entries = ['R','I','.VAR']

        z_array = np.zeros((self.n_freqs(),2,2),dtype=np.complex)
        zerr_array = np.zeros((self.n_freqs(),2,2),dtype=np.float)
        z_dict = {}

        for idx_comp,comp in enumerate(compstrings):
            for idx_zentry,zentry in enumerate(Z_entries):
                sectionhead = comp + zentry
                try:
                    temp_string = _cut_sectionstring(edistring,sectionhead)
                except:
                    continue

                lo_z_vals = []

                #check, if correct number of entries are given in the block
                t0 = temp_string.strip().split('\n')[0]
                n_dummy = int(float(t0.split('//')[1].strip()))
                if not n_dummy == self.n_freqs():
                    raise


                t1 = temp_string.strip().split('\n')[1:]
                for j in t1:
                    lo_j = j.strip().split()
                    for k in lo_j:
                        try:
                            lo_z_vals.append(float(k))
                        except:
                            pass

                z_dict[sectionhead] = lo_z_vals

        if len(z_dict) == 0 :
<<<<<<< HEAD
            raise MTexceptions.MTpyError_inputarguments("ERROR - Could not find any Z component")
=======
            raise MTex.MTpyError_inputarguments("ERROR - Could not find any Z component")
>>>>>>> fe31c5f6


        for idx_freq  in range( self.n_freqs()):
            try:
                z_array[idx_freq,0,0] = np.complex(z_dict['ZXXR'][idx_freq], z_dict['ZXXI'][idx_freq])
            except:
                pass
            try:
                z_array[idx_freq,0,1] = np.complex(z_dict['ZXYR'][idx_freq], z_dict['ZXYI'][idx_freq])
            except:
                pass
            try:
                z_array[idx_freq,1,0] = np.complex(z_dict['ZYXR'][idx_freq], z_dict['ZYXI'][idx_freq])
            except:
                pass
            try:
                z_array[idx_freq,1,1] = np.complex(z_dict['ZYYR'][idx_freq], z_dict['ZYYI'][idx_freq])
            except:
                pass


            for idx_comp,comp in enumerate(compstrings):
                sectionhead = comp + '.VAR'
                if sectionhead in z_dict:
                    zerr_array[idx_freq, idx_comp/2, idx_comp%2] = z_dict[sectionhead][idx_freq]

        self.Z.set_z(z_array)

        #errors are stddev, not VAR :
        self.Z.set_zerr(np.sqrt(zerr_array))


    def _read_tipper(self, edistring):
        """
        Read in Tipper information from a raw EDI-string.
        Store it as attribute (complex array).

        """

        compstrings = ['TX','TY']
        T_entries = ['R','I','VAR']

        tipper_array = np.zeros((self.n_freqs(),1,2),dtype=np.complex)
        tippererr_array = np.zeros((self.n_freqs(),1,2),dtype=np.float)
        t_dict = {}


        for idx_comp,comp in enumerate(compstrings):
            for idx_tentry,tentry in enumerate(T_entries):
                temp_string = None
                try:
                    sectionhead = comp + tentry + '.EXP'
                    temp_string = _cut_sectionstring(edistring,sectionhead)
                except:
                    try:
                        sectionhead = comp + tentry
                        temp_string = _cut_sectionstring(edistring,sectionhead)
                    except:
                        # if tipper is given with sectionhead "TX.VAR"
                        if (idx_tentry == 2) and (temp_string is None):
                            try:
                                sectionhead = comp + '.' + tentry
                                temp_string = _cut_sectionstring(edistring,sectionhead)
                            except:
                                pass
                        pass

                lo_t_vals = []

                #check, if correct number of entries are given in the block
                t0 = temp_string.strip().split('\n')[0]
                n_dummy = int(float(t0.split('//')[1].strip()))

                if not n_dummy == self.n_freqs():
                    raise

                t1 = temp_string.strip().split('\n')[1:]
                for j in t1:
                    lo_j = j.strip().split()
                    for k in lo_j:
                        try:
                            lo_t_vals.append(float(k))
                        except:
                            pass

                t_dict[comp + tentry] = lo_t_vals


        for idx_freq  in range( self.n_freqs()):
            tipper_array[idx_freq,0,0] = np.complex(t_dict['TXR'][idx_freq], t_dict['TXI'][idx_freq])
            tippererr_array[idx_freq,0,0] = t_dict['TXVAR'][idx_freq]
            tipper_array[idx_freq,0,1] = np.complex(t_dict['TYR'][idx_freq], t_dict['TYI'][idx_freq])
            tippererr_array[idx_freq,0,1] = t_dict['TYVAR'][idx_freq]


        self.Tipper.set_tipper(tipper_array)
        #errors are stddev, not VAR :
        self.Tipper.set_tippererr(np.sqrt(tippererr_array))

    def _read_res_phase(self, edistring):
        """
            Read in ResPhase-(RhoPhi-)information from a raw EDI-string.
            Convert the information into Z and Zerr.
            Store this as attribute (complex array).

        """
        #using the loop over all  components. For each component check, if Rho and Phi are given, raise exception if not! Then convert the polar RhoPhi representation into the cartesian Z. Rho is assumed to be in Ohm m, Phi in degrees. Z will be in km/s.
        z_array = np.zeros((self.n_freqs(),2,2), 'complex')
        zerr_array = np.zeros((self.n_freqs(),2,2))

        rhophistrings = ['RHO','PHS']
        compstrings = ['XX','XY','YX','YY']
        entries = ['','.ERR']

        rhophi_dict = {}
        for rp in rhophistrings:
            for comp in compstrings:
                for entry in entries:
                    sectionhead = rp + comp + entry
                    try:
                        temp_string = _cut_sectionstring(edistring,sectionhead)
                    except:
                        continue

                    lo_vals = []
                    #check, if correct number of entries are given in the block
                    t0 = temp_string.strip().split('\n')[0]
                    n_dummy = int(float(t0.split('//')[1].strip()))
                    if not n_dummy == self.n_freqs():
                        raise

                    t1 = temp_string.strip().split('\n')[1:]
                    for j in t1:
                        lo_j = j.strip().split()
                        for k in lo_j:
                            try:
                                lo_vals.append(float(k))
                            except:
                                pass

                    rhophi_dict[sectionhead] = lo_vals
        
        if len (rhophi_dict) == 0:
            raise

        for idx_freq  in range( self.n_freqs()):
            r = np.zeros((2,2))
            phi = np.zeros((2,2))
            rerr = np.zeros((2,2))
            phierr = np.zeros((2,2))
            zerr = np.zeros((2,2))

            for idx_c, comp in enumerate(compstrings):
                #convert rho to resistivity:
                try:
                    r[idx_c/2,idx_c%2] = np.sqrt(rhophi_dict['RHO'+comp][idx_freq] * 5 * self.freq[idx_freq] )
                except:
                    pass
                try:
                    phi[idx_c/2,idx_c%2] = rhophi_dict['PHS'+comp][idx_freq]
                except:
                    pass
                try:
                    try:
                        #check for small amplitude close to zero
                        if r[idx_c/2,idx_c%2] == 0:
                            raise
                        f1 = np.abs(np.sqrt(2.5*self.freq[idx_freq]/r[idx_c/2,idx_c%2])*(rhophi_dict['RHO'+comp + '.ERR'][idx_freq]))
                    except:
                        f1 = np.sqrt(rhophi_dict['RHO'+comp+ '.ERR'][idx_freq] * 5 * self.freq[idx_freq] )
                    rerr[idx_c/2,idx_c%2] = f1
                except:
                    pass
                try:
                    phierr[idx_c/2,idx_c%2] = rhophi_dict['PHS'+comp + '.ERR'][idx_freq]
                except:
                    pass
<<<<<<< HEAD
                zerr[idx_c/2,idx_c%2] = max( MTc.propagate_error_polar2rect( r[idx_c/2,idx_c%2], rerr[idx_c/2,idx_c%2], \
                                                                            phi[idx_c/2,idx_c%2], phierr[idx_c/2,idx_c%2]))

            z_array[idx_freq] = MTc.rhophi2z(r, phi)
=======
                zerr[idx_c/2,idx_c%2] = max( MTcc.propagate_error_polar2rect( r[idx_c/2,idx_c%2], rerr[idx_c/2,idx_c%2], \
                                                                            phi[idx_c/2,idx_c%2], phierr[idx_c/2,idx_c%2]))

            z_array[idx_freq] = MTcc.rhophi2z(r, phi)
>>>>>>> fe31c5f6
            zerr_array[idx_freq] = zerr


        self.Z.set_z(z_array)
        self.Z.set_zerr(zerr_array)


    def _read_rhorot(self, edistring):
        """
            Read in the (optional) RhoRot  section from the raw edi-string for data file containing data in  ResPhase style. Angles are stored in the ZROT attribute. 
        """

        try:
            temp_string = _cut_sectionstring(edistring,'RHOROT')
        except:
            lo_angles = list( np.zeros((self.n_freqs())) )
            self.zrot = lo_angles
            self.Z.rotation_angle = self.zrot
            if self.Tipper is not None:
                self.Tipper.rotation_angle = self.zrot

            return


        lo_angles = []

        t1 = temp_string.strip().split('\n')[1:]

        for j in t1:
            lo_j = j.strip().split()
            for k in lo_j:
                try:
                    lo_angles.append(float(k))
                except:
                    pass

        
        if len(lo_angles) != self.n_freqs():
            raise

        self.zrot = lo_angles
        self.Z.rotation_angle = self.zrot
        if self.Tipper is not None:
            self.Tipper.rotation_angle = self.zrot


    def _read_spectra(self,edistring):
        """
            Read in Spectra information from a raw EDI-string.
            Convert the information into Z and Tipper.

        """

        #identify and cut spectrasect part:
        specset_string = _cut_sectionstring(edistring,'SPECTRASECT')
        s_dict = {}
        t1 = specset_string.strip().split('\n')
        tipper_array = None

        s_dict['sectid'] = ''

        sectid = _find_key_value('sectid', '=',specset_string )
        if sectid is not None :
            s_dict['sectid'] = sectid

        for tmp_str in t1:
            if '=' in tmp_str:
                k = tmp_str.strip().split('=')
                key = k[0].lower()
                value = k[1].replace('"','').strip()
                if len(value) != 0:
                    s_dict[key] = value

        dummy4 = specset_string.upper().find('NCHAN')
        n_chan = int(float(specset_string[dummy4:].strip().split('=')[1].split()[0]))
        id_list = specset_string.split('//')[1].split('\n')[1].strip().split()

        dummy5 = specset_string.upper().find('NFREQ')
        n_freq = int(float(specset_string[dummy5:].strip().split('=')[1].split()[0]))
        
        lo_spectra_strings = []
        tmp_string = copy.copy(edistring)

        #read in all SPECTRA subsections into a list 
        while True:
            try:
                dummy3 = tmp_string.find('>SPECTRA')
                #check, if SPECTRA subsection exists
                if dummy3 <0 :
                    raise               
                # cut the respective sub string
                tmp_cut_string = _cut_sectionstring(tmp_string,'SPECTRA')
                #append to the list
                lo_spectra_strings.append(tmp_cut_string)
                # reduce the input string by the keyword 'SPECTRA', so the subsequent subsection will be read in the next loop-run instead
                tmp_string = tmp_string[:dummy3] + tmp_string[dummy3+8:]
            #exceptions for breaking the while, called, if no more SPECTRA subsections can be found
            except:
                break

        #assert that the list of read in SPECTRA subsection is not empty:
        if len(lo_spectra_strings) == 0:
<<<<<<< HEAD
            raise MTexceptions.MTpyError_EDI('ERROR - EDI file does not contain readable SPECTRA sections!')
=======
            raise MTex.MTpyError_EDI('ERROR - EDI file does not contain readable SPECTRA sections!')
>>>>>>> fe31c5f6

        z_array = np.zeros((len(lo_spectra_strings),2,2), 'complex')
        zerr_array = np.zeros((len(lo_spectra_strings),2,2))
        
        id_comps = ['HX', 'HY', 'EX', 'EY','RX', 'RY']        
        if n_chan%2 != 0 :
            id_comps = ['HX', 'HY','HZ', 'EX', 'EY','RX', 'RY']        

            tipper_array = np.zeros((len(lo_spectra_strings),1,2), 'complex')
            tippererr_array = np.zeros((len(lo_spectra_strings),1,2))

        lo_freqs = []
        lo_rots = []

        id_channel_dict = _build_id_channel_dict(self.hmeas_emeas)
        channellist = [id_channel_dict[i] for i in id_list]
        for j in ['HX', 'HY', 'EX', 'EY'] :
            if j not in channellist:
<<<<<<< HEAD
                raise MTexceptions.MTpyError_edi_file('Mandatory data for channel %s missing!'%j)
=======
                raise MTex.MTpyError_edi_file('Mandatory data for channel %s missing!'%j)
>>>>>>> fe31c5f6

        for s_idx, spectra in enumerate(lo_spectra_strings):
            firstline = spectra.split('\n')[0]
            freq = float(_find_key_value('FREQ','=',firstline))
            lo_freqs.append(freq)
            rotangle = 0.
            try:
                rotangle = float(_find_key_value('ROTSPEC','=',firstline))
            except:
                pass
            lo_rots.append(rotangle)

            datalist = []
            for innerline in spectra.split('\n')[1:]:
                datalist.extend(innerline.strip().split())
            data = np.array([float(i) for i in datalist]).reshape(n_chan,n_chan)

            if n_chan%2 != 0 :
                z_array[s_idx], tipper_array[s_idx] = spectra2z(data, channellist)
            else:
                z_array[s_idx] = spectra2z(data, channellist)[0]


        # z_array = np.zeros((self.n_freqs(),2,2), 'complex')
        # zerr_array = np.zeros((self.n_freqs(),2,2))
 
        self.Z.set_z(z_array)
        self.Z.set_zerr(zerr_array)

        self.zrot = np.array(lo_rots)
        self.Z.rotation_angle = self.zrot

        self.freq = np.array(lo_freqs)
        self.Z.frequencies = self.freq

        if tipper_array is not None:
            self.Tipper = MTz.Tipper(tipper_array=tipper_array,tippererr_array= tippererr_array)
            self.Tipper.rotation_angle = self.zrot
            self.Tipper.frequencies = self.freq

        for i,j in enumerate(id_list):
            s_dict[ id_comps[i] ] = j

        self.mtsect = s_dict



    def _read_zrot(self, edistring):
        """
            Read in the (optional) Zrot  section from the raw edi-string.
        """

        try:
            temp_string = _cut_sectionstring(edistring,'ZROT')
        except:
            lo_angles = list( np.zeros((self.n_freqs())) )
            self.zrot = lo_angles
            self.Z.rotation_angle = self.zrot
            return


        lo_angles = []

        t1 = temp_string.strip().split('\n')[1:]

        for j in t1:
            lo_j = j.strip().split()
            for k in lo_j:
                try:
                    lo_angles.append(float(k))
                except:
                    pass

        if len(lo_angles) != self.n_freqs():
            raise

        self.zrot = lo_angles
        self.Z.rotation_angle = self.zrot
        if self.Tipper is not None:
            self.Tipper.rotation_angle = self.zrot


    def writefile(self, *fn):
        """
            Write out the edi object into an EDI file.
        """

        if len(fn) == 0 :
            fn = None
        else:
            #see, if it's iterable
            if type(fn) is not str:
                fn = fn[0]

        self.info_dict['edifile_generated_with'] = 'MTpy'

        outstring, stationname = _generate_edifile_string(self.edi_dict())

        if not _validate_edifile_string(outstring):
            #return outstring
<<<<<<< HEAD
            raise MTexceptions.MTpyError_edi_file('Cannot write EDI file...output string is invalid')
=======
            raise MTex.MTpyError_edi_file('Cannot write EDI file...output string is invalid')
>>>>>>> fe31c5f6


        if fn != None:
            try:
                outfilename = op.abspath(fn)
                if not outfilename.lower().endswith('.edi'):
                    outfilename += '.edi'
            except:
                fn = None
                print 'ERROR - could not generate output file with given name - trying generic name instead!'

        if fn == None:
            outfilename = op.abspath(stationname.upper()+'.edi')
<<<<<<< HEAD

        if op.isfile(outfilename):
            newfile = outfilename

            i = 0
            while op.isfile(newfile):
                i += 1
                newfile = outfilename[:-4]+'_%i'%i+'.edi'
=======
>>>>>>> fe31c5f6

        outfilename = FH.make_unique_filename(outfilename)

        try:
            with open(outfilename , 'w') as F:
                F.write(outstring)
        except:
            raise MTex.MTpyError_edi_file('Cannot write EDI file: %s'%(outfilename))

        return outfilename




    def rotate(self,angle):
        """
            Rotate the Z and tipper information in the Edi object. Change the rotation angles in Zrot respectively.

            Rotation angle must be given in degrees. All angles are referenced to geographic North, positive in clockwise direction. (Mathematically negative!)

            In non-rotated state, X refs to North and Y to East direction.

            Updates the attributes "z, zrot, tipper".

        """

        if type(angle) in [float,int]:
            angle = [float(angle)%360 for i in range(len(self.zrot))]
        else:
            try:
                if type(angle) is str:
                    raise
                if len(angle) != len(self.zrot):
                    raise
                angle = [float(i)%360 for i in angle]
            except:
<<<<<<< HEAD
                raise MTexceptions.MTpyError_inputarguments('ERROR - "angle" must be a single numerical value or a list of values. In the latter case, its length must be {0}'.format(len(self.zrot)))

        self.Z.rotate(angle)
        self.zrot = [(ang0+angle[i])%360 for i,ang0 in enumerate(self.zrot)]
        self.Z.rotation_angle = self.zrot

        if self.Tipper is not None:
            self.Tipper.rotate(angle)
            self.Tipper.rotation_angle = self.zrot

        # zerr_rot = None
        # tipper_rot = None
        # tippererr_rot = None
=======
                raise MTex.MTpyError_inputarguments('ERROR - "angle" must be a single numerical value or a list of values. In the latter case, its length must be {0}'.format(len(self.zrot)))

        self.Z.rotate(angle)
        self.zrot = [(ang0+angle[i])%360 for i,ang0 in enumerate(self.zrot)]
        self.Z.rotation_angle = self.zrot

        if self.Tipper is not None:
            self.Tipper.rotate(angle)
            self.Tipper.rotation_angle = self.zrot
>>>>>>> fe31c5f6

        # zerr_rot = None
        # tipper_rot = None
        # tippererr_rot = None



        # z_rot = copy.copy(self.Z.z)
        # if self.zerr is not None:
        #     zerr_rot = copy.copy(self.zerr)
        # if self.Tipper is not None:
        #     tipper_rot = copy.copy(self.tipper)
        # if self.tippererr is not None:
        #     tippererr_rot = copy.copy(self.tippererr)

        # for idx_freq in range(self.n_freqs()):

        #     if self.zerr is not None:
        #         z_rot[idx_freq], zerr_rot[idx_freq] = MTcc.rotatematrix_incl_errors(self.Z.z[idx_freq,:,:], angle, self.zerr[idx_freq,:,:])
        #     else:
        #         z_rot[idx_freq], zerr_rot = MTcc.rotatematrix_incl_errors(self.Z.z[idx_freq,:,:], angle)


        #     if self.Tipper is not None:

        #         if self.tippererr is not None:
        #             tipper_rot[idx_freq], tippererr_rot[idx_freq] = MTcc.rotatevector_incl_errors(self.Tipper.tipper[idx_freq,:,:], angle,self.tippererr[idx_freq,:,:] )
        #         else:
        #             tipper_rot[idx_freq], tippererr_rot = MTcc.rotatevector_incl_errors(self.Tipper.tipper[idx_freq,:,:], angle)


<<<<<<< HEAD
        # z_rot = copy.copy(self.Z.z)
        # if self.zerr is not None:
        #     zerr_rot = copy.copy(self.zerr)
        # if self.Tipper is not None:
        #     tipper_rot = copy.copy(self.tipper)
        # if self.tippererr is not None:
        #     tippererr_rot = copy.copy(self.tippererr)

        # for idx_freq in range(self.n_freqs()):

        #     if self.zerr is not None:
        #         z_rot[idx_freq], zerr_rot[idx_freq] = MTc.rotatematrix_incl_errors(self.Z.z[idx_freq,:,:], angle, self.zerr[idx_freq,:,:])
        #     else:
        #         z_rot[idx_freq], zerr_rot = MTc.rotatematrix_incl_errors(self.Z.z[idx_freq,:,:], angle)


        #     if self.Tipper is not None:

        #         if self.tippererr is not None:
        #             tipper_rot[idx_freq], tippererr_rot[idx_freq] = MTc.rotatevector_incl_errors(self.Tipper.tipper[idx_freq,:,:], angle,self.tippererr[idx_freq,:,:] )
        #         else:
        #             tipper_rot[idx_freq], tippererr_rot = MTc.rotatevector_incl_errors(self.Tipper.tipper[idx_freq,:,:], angle)



=======

>>>>>>> fe31c5f6
        # self.z = z_rot
        # if zerr_rot is not None:
        #     self.zerr = zerr_rot
        # if tipper_rot is not None:
        #     self.tipper = tipper_rot
        # if tippererr_rot is not None:
        #     self.tippererr = tippererr_rot

        # self.zrot = list( (np.array(self.zrot) + angle)%360)
        # self.Z.rotation_angle = self.zrot



    def _get_res_phase(self):
        """
            Return values for resistivity (rho - in Ohm m) and phase (phi - in degrees).

            Output is a 4-tuple of arrays:
            (Rho, Phi, RhoError, PhiError)
        """

        if self.Z is None:
            print 'Z is "None" - cannot calculate Resistivity/Phase'
            return
        reserr = None
        phierr = None
        if self.Z.zerr is not None:
            reserr = np.zeros(self.Z.zerr.shape)
            phierr = np.zeros(self.Z.zerr.shape)

        res = np.zeros(self.Z.z.shape)
        phi = np.zeros(self.Z.z.shape)


        for idx_f in range(len(self.Z.z)):
            for i in range(2):
                for j in range(2):

                    res[idx_f,i,j] = np.abs(self.Z.z[idx_f,i,j])**2 /self.freq[idx_f] *0.2
                    phi[idx_f,i,j] = math.degrees(cmath.phase(self.Z.z[idx_f,i,j]))

                    if self.Z.zerr is not None:
<<<<<<< HEAD
                        r_err, phi_err = MTc.propagate_error_rect2polar( np.real(self.Z.z[idx_f,i,j]), self.Z.zerr[idx_f,i,j], np.imag(self.Z.z[idx_f,i,j]), self.Z.zerr[idx_f,i,j])
=======
                        r_err, phi_err = MTcc.propagate_error_rect2polar( np.real(self.Z.z[idx_f,i,j]), self.Z.zerr[idx_f,i,j], np.imag(self.Z.z[idx_f,i,j]), self.Z.zerr[idx_f,i,j])
>>>>>>> fe31c5f6
                        reserr[idx_f,i,j] = 0.4 * np.abs(self.Z.z[idx_f,i,j])/self.freq[idx_f] * r_err
                        phierr[idx_f,i,j] = phi_err

        return res, phi, reserr, phierr



    def _set_res_phase(self, res_array, phase_array, reserr_array = None, phaseerr_array = None):
        """
            Set values for resistivity (res - in Ohm m) and phase (phase - in degrees).

            Updates the attributes "z".

        """

        if self.Z is not None:
            z_new = copy.copy(self.Z.z)
            zerr_new = np.zeros_like(self.Z.zerr)
           

            if self.Z.z.shape != res_array.shape:
                print 'Error - shape of "res" array does not match shape of Z array: %s ; %s'%(str(res_array.shape),str(self.Z.z.shape))
                return

            if self.Z.z.shape != phase_array.shape:
                print 'Error - shape of "phase" array does not match shape of Z array: %s ; %s'%(str(phase_array.shape),str(self.Z.z.shape))
                return
        else:
            z_new = p.zeros(res_array.shape,'complex')
            if res_array.shape != phase_array.shape:
                print 'Error - shape of "phase" array does not match shape of "res" array: %s ; %s'%(str(phase_array.shape),str(res_array.shape))
                return

        if (self.freq is None) or (len(self.freq) != len(res_array)) :
<<<<<<< HEAD
            raise MTexceptions.MTpyError_EDI('ERROR - cannot set res without proper frequency information - proper "freq" attribute must be defined ')
=======
            raise MTex.MTpyError_EDI('ERROR - cannot set res without proper frequency information - proper "freq" attribute must be defined ')
>>>>>>> fe31c5f6

        #assert real array:
        if np.linalg.norm(np.imag(res_array )) != 0 :
            print 'Error - array "res" is not real valued !'
            return
        if np.linalg.norm(np.imag(phase_array )) != 0 :
            print 'Error - array "phase" is not real valued !'
            return

        for idx_f in range(len(z_new)):
            frequency =  self.freq[idx_f]
<<<<<<< HEAD
            z_new[idx_f,i,j] = MTc.rhophi2z(res_array[idx_f], phase_array[idx_f], frequency)
=======
            z_new[idx_f,i,j] = MTcc.rhophi2z(res_array[idx_f], phase_array[idx_f], frequency)
>>>>>>> fe31c5f6

        self.Z.set_z(z_new)


        if (reserr_array is not None) and (phaseerr_array is not None):
            for idx_f in range(len(z_new)):

                for i in range(2):
                    for j in range(2):
                        abs_z = np.sqrt(5 * self.freq[idx_f] * res_array[idx_f,i,j])
<<<<<<< HEAD
                        newerror = max( MTc.propagate_error_polar2rect(abs_z, reserr_array[idx_f,i,j],phase_array[idx_f,i,j], phaseerr_array[idx_f,i,j]  ) )
=======
                        newerror = max( MTcc.propagate_error_polar2rect(abs_z, reserr_array[idx_f,i,j],phase_array[idx_f,i,j], phaseerr_array[idx_f,i,j]  ) )
>>>>>>> fe31c5f6
                        zerr_new[idx_f,i,j] = newerror
            
            self.Z.set_zerr(zerr_new)

        else:
            print 'Warning - no errors given for phase and rsistivity - could not calculate errors for Z !!'

            # for i in range(2):
            #     for j in range(2):
            #         abs_z = np.sqrt(5 * self.freq[idx_f] * res_array[idx_f,i,j])
            #         z_new[idx_f,i,j] = cmath.rect( abs_z, math.radians(phase_array[idx_f,i,j] ))

        



        #TODO!!!
        #Error handling missing 
        self.Z.zerr = np.zeros_like(self.Z.zerr)


    res_phase = property(_get_res_phase,_set_res_phase,doc='Values for resistivity (rho - in Ohm m) and phase (phi - in degrees). Updates the attributes "z, zerr"')



    def _set_head(self, head_dict):
        """
            Set the attribute 'head'.

            Input:
            HEAD section dictionary

            No test for consistency!

        """

        self._head = head_dict
    def _get_head(self): return self._head
    head = property(_get_head, _set_head, doc='HEAD attribute of EDI file')



    def _set_info_dict(self,info_dict):
        """
            Set the attribute 'info_dict'.

            Input:
            INFO section dictionary

            No test for consistency!

        """

        self._info_dict = info_dict
    def _get_info_dict(self): return self._info_dict
    info_dict = property(_get_info_dict, _set_info_dict, doc='INFO section dictionary')


    def _set_info_string(self,info_string):
        """
            Set the attribute 'info_string'.

            Input:
            INFO section string

            No test for consistency!

        """

        self._info_string = info_string
    def _get_info_string(self): return self._info_string
    info_string = property(_get_info_string, _set_info_string, doc='INFO section string')


    # def set_z(self, z_array):
    #     """
    #         Set the attribute 'z'.

    #         Input:
    #         Z array

    #         Test for shape, but no test for consistency!

    #     """


    #     if (self.Z is not None) and (self.Z.shape != z_array.shape):
    #         print 'Error - shape of "z" array does not match shape of existing Z array: %s ; %s'%(str(z_array.shape),str(self.Z.shape))
    #         return

    #     self.z = z_array


    # def set_zerr(self, zerr_array):
    #     """
    #         Set the attribute 'zerr'.

    #         Input:
    #         Zerror array

    #         Test for shape, but no test for consistency!

    #     """

    #     if (self.zerr is not None) and (self.zerr.shape != zerr_array.shape):
    #         print 'Error - shape of "zerr" array does not match shape of Zerr array: %s ; %s'%(str(zerr_array.shape),str(self.zerr.shape))
    #         return

    #     self.zerr = zerr_array


    # def set_tipper(self, tipper_array):
    #     """
    #         Set the attribute 'tipper'.

    #         Input:
    #         tipper array

    #         Test for shape, but no test for consistency!

    #     """

    #     if (self.Tipper is not None) and (self.Tipper.shape != tipper_array.shape):
    #         print 'Error - shape of "tipper" array does not match shape of tipper-array: %s ; %s'%(str(tipper_array.shape),str(self.Tipper.shape))
    #         return

    #     self.tipper = tipper_array


    # def set_tippererr(self, tippererr_array):
    #     """
    #         Set the attribute 'tippererr'.

    #         Input:
    #         TipperError array

    #         Test for shape, but no test for consistency!

    #     """


    #     if (self.tippererr is not None) and (self.tippererr.shape != tippererr_array.shape):
    #         print 'Error - shape of "tippererr" array does not match shape of tippererr array: %s ; %s'%(str(tippererr_array.shape),str(self.tippererr.shape))
    #         return

    #     self.tippererr = tippererr_array


    def _set_definemeas(self,definemeas_dict):
        """
            Set the attribute 'definemeas'.

            Input:
            DEFINEMEAS section dictionary

            No test for consistency!

        """
        self._definemeas = definemeas_dict
    def _get_definemeas(self): return self._definemeas
    definemeas = property(_get_definemeas, _set_definemeas, doc='DEFINEMEAS section dictionary')

    def _set_hmeas_emeas(self,hmeas_emeas_list):
        """
            Set the attribute 'hmeas_emeas'.

            Input:
            hmeas_emeas section list of 7-tuples

            No test for consistency!

        """
        self._hmeas_emeas = hmeas_emeas_list
    def _get_hmeas_emeas(self): return self._hmeas_emeas
    hmeas_emeas = property(_get_hmeas_emeas, _set_hmeas_emeas, doc='hmeas_emeas section list of 7-tuples')


    def _set_mtsect(self, mtsect_dict):
        """
            Set the attribute 'mtsect'.

            Input:
            MTSECT section dictionary

            No test for consistency!

        """

        self._mtsect = mtsect_dict
    def _get_mtsect(self): return self._mtsect
    mtsect = property(_get_mtsect, _set_mtsect, doc='MTSECT section dictionary')



    def _get_datacomponent(self, componentname):
        """
            Return a specific data component.

            Input:
            specification of the data component (Z or Tipper components)
        """

        data_dict = self.data_dict()
        if componentname.lower() in data_dict:
            return data_dict[componentname.lower()]

        compstrings = ['ZXX','ZXY','ZYX','ZYY']
        Z_entries = ['R','I','.VAR']
        for idx_comp,comp in enumerate(compstrings):
            for idx_zentry,zentry in enumerate(Z_entries):
                section = comp + zentry
                if section.lower() == componentname.lower():
                    return self.z_dict()[section]

        compstrings = ['TX','TY']
        T_entries = ['R','I','VAR']

        for idx_comp,comp in enumerate(compstrings):
            for idx_tentry,tentry in enumerate(T_entries):
                section = comp + tentry
                if section.lower() == componentname.lower():
                    return self.tipper_dict()[section]

        print 'unknown data component: %s'%componentname.lower()
        return


    def _set_datacomponent(self, componentname, value):
        """
            Set a specific data component.

            Input:
            specification of the data component (Z or Tipper components)
            new value

            No test for consistency!
        """
        pass


    def _set_frequencies(self, lo_frequencies):
        """
            Set the array of frequencies.

            Input:
            list/array of frequencies

            No test for consistency!
        """

        if len(lo_frequencies) is not len(self.Z.z):
            print 'length of frequency list not correct (%i instead of %i)'%(len(lo_frequencies), len(self.Z.z))
            return

        self._freq = np.array(lo_frequencies)
        self.Z.frequencies = self._freq
        if self.Tipper is not None:
            self.Tipper.frequencies = self._freq

    def _get_frequencies(self): return np.array(self._freq)
    freq = property(_get_frequencies, _set_frequencies, doc='array of frequencies')
    frequencies = property(_get_frequencies, _set_frequencies, doc='array of frequencies')


    def _set_zrot(self, angle):
        """
            Set the list of rotation angles.

            Input:
            single angle or list of angles (in degrees)

            No test for consistency!
        """
        

        if type(angle) is str:
<<<<<<< HEAD
            raise MTexceptions.MTpyError_edi_file('list of angles contains string literal(s)')
=======
            raise MTex.MTpyError_edi_file('list of angles contains string literal(s)')
>>>>>>> fe31c5f6

        if np.iterable(angle):
            if len(angle) is not len(self.Z.z):
                print 'length of angle list not correct (%i instead of %i)'%(len(angle), len(self.z))
                return
            try:
                angle = [float(i%360) for i in angle]
            except:
                raise MTex.MTpyError_edi_file('list of angles contains non-numercal values')
        else:
            try:
                angle = [float(angle%360) for i in self.Z.z]
            except:
<<<<<<< HEAD
                raise MTexceptions.MTpyError_edi_file('Angles is a non-numercal value')
=======
                raise MTex.MTpyError_edi_file('Angles is a non-numercal value')
>>>>>>> fe31c5f6


        self._zrot = np.array(angle)
        self.Z.rotation_angle = angle
        if self.Tipper is not None:
            self.Tipper.rotation_angle = angle

    def _get_zrot(self): return np.array(self._zrot)
    zrot = property(_get_zrot, _set_zrot, doc='')


#end of Edi Class
#=========================


def read_edifile(fn):
    """
        Read in an EDI file.

        Return an instance of the Edi class.
    """

    edi_object = Edi()

    edi_object.readfile(fn)


    return edi_object


def write_edifile(edi_object, out_fn = None):
    """
        Write an EDI file from an instance of the Edi class.

        optional input:
        EDI file name
    """

    if not isinstance(z_object, MTedi.Edi):
        raise MTex.MTpyError_EDI('Input argument is not an instance of the Edi class')

    if out_fn is not None:
        dirname = op.dirname(op.abspath(op.join('.',out_fn)))
        fn = op.basename(op.abspath(op.join('.',out_fn)))
        if not op.isdir(dirname):
            try:
                os.makedirs(dirname)
                out_fn = op.join(dirname,fn)
            except:
                out_fn = None
        else:
            out_fn = op.join(dirname,fn)

    outfilename = None
    try:
        outfilename = edi_object.writefile(out_fn)
    except:
        print 'Cannot write EDI file...output string invalid!'

    return outfilename


def combine_edifiles(fn1, fn2,  merge_frequency=None, out_fn = None, allow_gaps = True):
    """
        Combine two EDI files.

        Inputs:
        - name of EDI file 1
        - name of EDI file 2

        optional input:
        - merge_frequency : frequency in Hz, on which to merge the files - default is the middle of the overlap
        - out_fn : output EDI file name
        - allow_gaps : allow merging EDI files whose frequency ranges does not overlap

        Outputs:
        - instance of Edi class, containing merged information
        - full path of the output EDI file
    """

    #edi objects:
    eo1 = Edi()
    eo1.readfile(fn1)
    eo2 = Edi()
    eo2.readfile(fn2)
    #edi object merged
    eom = Edi()

    #check frequency lists
    lo_freqs1 = eo1.frequencies()
    lo_freqs2 = eo2.frequencies()


    lo_eos = []

    #check for overlap of the frequency regimes:
    if (not min(lo_freqs1) > max(lo_freqs2)) and (not max(lo_freqs1) > min(lo_freqs2)):
        if allow_gaps is False:
            raise MTex.MTpyError_edi_file('Cannot merge files %s and %s - frequency ranges do not overlap and "allow_gaps" is set to False')


<<<<<<< HEAD

=======
>>>>>>> fe31c5f6
    #determine, which is the low frequency part
    lo_eos = [eo1, eo2]

    if min(lo_freqs1) <= min(lo_freqs2):
        if max(lo_freqs1) >= max(lo_freqs2):
            print 'Frequency range of file %s fully contained in range of file %s => no merging of files!'%(fn2, fn1)
            return

    if min(lo_freqs1) >= min(lo_freqs2):
        if max(lo_freqs1) <= max(lo_freqs2):
            print 'Frequency range of file %s fully contained in range of file %s => no merging of files!'%(fn1, fn2)
            return
        else:
            lo_eos = [eo2, eo1]

    #find sorting indices for obtaining strictly increasing frequencies:
    inc_freq_idxs_lower = np.array(lo_eos[0].frequencies()).argsort()
    inc_freq_idxs_upper = np.array(lo_eos[1].frequencies()).argsort()

    #determine overlap in frequencies
    upper_bound = max(lo_eos[0].frequencies())
    lower_bound = min(lo_eos[1].frequencies())

    overlap_mid_freq = 0.5*(upper_bound + lower_bound)

    if merge_frequency is not None:
        try:
            merge_frequency = float(merge_frequency)
        except:
            print 'could not read "merge frequency" argument (float expected)...taking mean of frequency overlap instead: %f Hz'%overlap_mid_freq
            merge_frequency = overlap_mid_freq
    else:
        merge_frequency = overlap_mid_freq


    #find indices for all frequencies from the frequency lists, which are below(lower part) or above (upper part) of the merge frequency - use sorted frequency lists !:

    lower_idxs = list(np.where( np.array(lo_eos[0].frequencies())[inc_freq_idxs_lower] <= merge_frequency)[0])
    upper_idxs = list(np.where( np.array(lo_eos[1].frequencies())[inc_freq_idxs_upper]  > merge_frequency)[0])


    #total of frequencies in new edi object
    n_total_freqs = len(lower_idxs) + len(upper_idxs)

    #------------
    # fill data fields

    eom.z = np.zeros((eom.n_freqs(),2,2),dtype=np.complex)
    eom.zerr = np.zeros((eom.n_freqs(),2,2),dtype=np.float)

    #check, if tipper exists for both files:
    if (eo1.tipper  is not None ) and (eo2.tipper  is not None ):
        eom.tipper = np.zeros((eom.n_freqs(),1,2),dtype=np.complex)
        eom.tippererr = np.zeros((eom.n_freqs(),1,2),dtype=np.float)

    freq_idx = 0
    zrot = []
    lo_freqs = []
    #first read out z, zerr (and tipper) of lower freq. edi object:
    in_z_lower = eo1.z[inc_freq_idxs_lower]
    in_zerr_lower = eo1.zerr[inc_freq_idxs_lower]
    if eom.tipper is not None:
        in_t_lower = eo1.tipper[inc_freq_idxs_lower]
        in_terr_lower = eo1.tippererr[inc_freq_idxs_lower]

    for li in lower_idxs:
        lo_freqs.append(np.array(lo_eos[0].frequencies())[inc_freq_idxs_lower][li])
        eom.z[freq_idx,:,:] = in_z_lower[li,:,:]
        eom.zerr[freq_idx,:,:] = in_zerr_lower[li,:,:]
        if eom.tipper is not None:
            eom.tipper[freq_idx,:,:] =  in_t_lower[li,:,:]
            eom.tippererr[freq_idx,:,:] =  in_terr_lower[li,:,:]
        try:
            zrot.append(eo1.zrot[freq_idx])
        except:
            zrot.append(0.)

        freq_idx += 1

    #then read upper freq. edi object:
    in_z_upper = eo2.z[inc_freq_idxs_upper]
    in_zerr_upper = eo2.zerr[inc_freq_idxs_upper]
    if eom.tipper is not None:
        in_t_upper = eo2.tipper[inc_freq_idxs_upper]
        in_terr_upper = eo2.tippererr[inc_freq_idxs_upper]

    for ui in upper_idxs:
        lo_freqs.append(np.array(lo_eos[1].frequencies())[inc_freq_idxs_upper][ui])
        eom.z[freq_idx,:,:] = in_z_upper[ui,:,:]
        eom.zerr[freq_idx,:,:] = in_zerr_upper[ui,:,:]

        if eom.tipper is not None:
            eom.tipper[freq_idx,:,:] =  in_t_upper[ui,:,:]
            eom.tippererr[freq_idx,:,:] =  in_terr_upper[ui,:,:]
        try:
            zrot.append(eo1.zrot[freq_idx])
        except:
            zrot.append(0.)

        freq_idx += 1

    eom.zrot = zrot
    eom.freq = lo_freqs


    #------------
    # fill header information

    #I) HEAD
    head1 = dict((k.lower(),v) for k,v in eo1.head.items())
    head2 = dict((k.lower(),v) for k,v in eo2.head.items())

    so_headsections = set(head1.keys() + head2.keys())

    head_dict = {}
    for element in so_headsections:

        if (element in head1) and (element not in head2):
            head_dict[element] = str(head1[element])
            continue
        if  (element in head2) and (element not in head1):
            head_dict[element] = str(head2[element])
            continue
        if head1[element] == head2[element]:
            head_dict[element] = str(head2[element])
            continue

        if element in ['lat','long','lon','latitude','longitude', 'elevation','elev','ele']:
            try:
                head_dict[element] = 0.5 * (float(head1[element]) + float(head2[element]))
            except:
                raise MTex.MTpyError_edi_file('Cannot merge files: wrong format of "%s" coordinate'%element)
            continue

        if element == 'dataid':
            head_dict[element] = head1[element]+'+'+head2[element]
            continue

        if 'date' in element:
            dateformat1 = '%d/%m/%y'
            dateformat2 = '%d.%m.%y'
            dateformat3 = '%d.%m.%Y'
            date1 = None
            try:
                date1 = calendar.timegm(time.strptime(head1[element], dateformat1))
                date2 = calendar.timegm(time.strptime(head2[element], dateformat1))
            except:
                pass
            try:
                date1 = calendar.timegm(time.strptime(head1[element], dateformat2))
                date2 = calendar.timegm(time.strptime(head2[element], dateformat2))
            except:
                pass
            try:
                date1 = calendar.timegm(time.strptime(head1[element], dateformat3))
                date2 = calendar.timegm(time.strptime(head2[element], dateformat3))
            except:
                pass
            if date1 is None:
                raise MTex.MTpyError_edi_file('Cannot merge file, because data format is not understood: %s=%s|%s'%(element,head1[element],head2[element]))


            if element in ['acqdate']:
                date = min(date1, date2 )

            elif element in ['enddate']:
                date = max(date1, date2  )

            elif element in ['filedate']:
                date = calendar.timegm(time.gmtime())

            datetuple = time.gmtime(date)
            head_dict[element] = '%02i/%02i/%2i'%(datetuple[2],datetuple[1],datetuple[0])

    eom.head = head_dict

    #II) INFO
    info1 = dict((k.lower(),v) for k,v in eo1.info_dict.items())
    info2 = dict((k.lower(),v) for k,v in eo2.info_dict.items())

    so_infosections = set(info1.keys() + info2.keys())

    info_dict = {}
    info_dict['merge_frequency'] = merge_frequency

    for element in so_infosections:

        if (element in info1) and (element not in info2):
            info_dict[element] = str(info1[element])
            continue
        if  (element in info2) and (element not in info1):
            info_dict[element] = str(info2[element])
            continue
        if info1[element] == info2[element]:
            info_dict[element] = str(info2[element])
            continue

        if element in ['lat','long','lon','latitude','longitude', 'elevation','elev','ele']:
            try:
                info_dict[element] = 0.5 * (float(info1[element]) + float(info2[element]))
            except:
                raise MTex.MTpyError_edi_file('Cannot merge files: wrong format of "%s" coordinate'%element)
            continue

        if element == 'dataid':
            info_dict[element] = info1[element]+'_merged_with_'+info2[element]
            continue

        if 'date' in element:
            dateformat1 = '%d/%m/%y'
            dateformat2 = '%d.%m.%y'
            dateformat3 = '%d.%m.%Y'
            date1 = None
            try:
                date1 = calendar.timegm(time.strptime(info1[element], dateformat1))
                date2 = calendar.timegm(time.strptime(info2[element], dateformat1))
            except:
                pass
            try:
                date1 = calendar.timegm(time.strptime(info1[element], dateformat2))
                date2 = calendar.timegm(time.strptime(info2[element], dateformat2))
            except:
                pass
            try:
                date1 = calendar.timegm(time.strptime(info1[element], dateformat3))
                date2 = calendar.timegm(time.strptime(info2[element], dateformat3))
            except:
                pass
            if date1 is None:
                raise MTex.MTpyError_edi_file('Cannot merge file, because data format is not understood: %s=%s|%s'%(element,info1[element],info2[element]))


            if element in ['acqdate']:
                date = min(date1, date2 )

            elif element in ['enddate']:
                date = max(date1, date2  )

            elif element in ['filedate']:
                date = calendar.timegm(time.gmtime())

            #arbitrarily choisen to take information from low frequency file:
            else:
                date = date1

            datetuple = time.gmtime(date)
            info_dict[element] = '%02i/%02i/%2i'%(datetuple[2],datetuple[1],datetuple[0])
            continue

        if element == 'station':
            info_dict['station'] = info1[element] + '+' + info2[element]


    eom.info_dict = info_dict

    #III) DEFINEMEAS
    dmeas1 = dict((k.lower(),v) for k,v in eo1.definemeas.items())
    dmeas2 = dict((k.lower(),v) for k,v in eo2.definemeas.items())

    so_dmeassections = set(dmeas1.keys() + dmeas2.keys())

    dmeas_dict = {}

    for element in so_dmeassections:

        if element == 'refloc':
            dmeas_dict[element] = ''
            continue

        if (element in dmeas1) and (element not in dmeas2):
            dmeas_dict[element] = str(dmeas1[element])
            continue
        if  (element in dmeas2) and (element not in dmeas1):
            dmeas_dict[element] = str(dmeas2[element])
            continue
        if dmeas1[element] == dmeas2[element]:
            dmeas_dict[element] = str(dmeas2[element])
            continue

        if 'lat' in element or 'lon' in element or 'elev' in element:
            try:
                dmeas_dict[element] = 0.5 * (float(dmeas1[element]) + float(dmeas2[element]))
            except:
                raise MTex.MTpyError_edi_file('Cannot merge files: wrong format of "%s" coordinate'%element)
            continue



    eom.definemeas = dmeas_dict

    #take hmeas/dmeas section directly from file1:

    eom.hmeas_emeas = eo1.hmeas_emeas

    #IV) MTSECT

    msec1 = dict((k.lower(),v) for k,v in eo1.mtsect.items())
    msec2 = dict((k.lower(),v) for k,v in eo2.mtsect.items())

    so_msecsections = set(msec1.keys() + msec2.keys())

    msec_dict = {}

    for element in so_msecsections:
        #completely unimportant, kept just for the sake of the format:
        if element in ['ex','ey','hx','hy','hz','bx','by','bz']:
            msec_dict[element] = msec1[element]
        if element == 'nfreq':
            msec_dict[element] = eom.n_freqs()
        if element == 'sectid':
            msec_dict[element] = msec1[element]+'+'+msec2[element]


    eom.mtsect = msec_dict


    if out_fn is not None:
        dirname = op.dirname(op.abspath(op.join('.',out_fn)))
        fn = op.basename(op.abspath(op.join('.',out_fn)))
        if not op.isdir(dirname):
            try:
                os.makedirs(dirname)
                out_fn = op.join(dirname,fn)
            except:
                out_fn = None
        else:
            out_fn = op.join(dirname,fn)


        eom.writefile(out_fn)


    return eom, out_fn


def validate_edifile(fn):
    """
        Validate an EDI file following MTpy standard.

        Return boolean result.
    """

    edi_object = Edi()

    try:
        edi_object.readfile(fn)
        return True
    except:
        return False


def rotate_edifile(fn, angle, out_fn = None):
    """
        Rotate data contents (Z and Tipper) of an EDI file and write it to a new EDI file.
        (Use a script with consecutive renaming of the file for in place rotation. MTpy does not overwrite.)

        Input:
        - angle/list of angles for the rotation

        optional input:
        - name of output EDI file

        Output:
        - full path to the new (rotated) EDI file
    """

    ediobject = Edi()

    ediobject.readfile(fn)

    ediobject.rotate(angle)

    if out_fn is not None:
        dirname = op.dirname(op.abspath(op.join('.',out_fn)))
        fn = op.basename(op.abspath(op.join('.',out_fn)))
        if not op.isdir(dirname):
            try:
                os.makedirs(dirname)
                out_fn = op.join(dirname,fn)
            except:
                out_fn = None
        else:
            out_fn = op.join(dirname,fn)


    ediobject.writefile(out_fn)


    return out_fn



def _generate_edifile_string(edidict):
    """
    Generate a string to write out to an EDI file.

    Reading in information from an edi file dictionary. Using the standard sections:
    HEAD, INFO, DEFINEMEAS, HMEAS_EMEAS, MTSECT, ZROT, FREQ, Z, TIPPER

    Can be extended later on...

    """
    # define section heads explicitely instead of iteration over the dictionary for getting the correct order!
    lo_sectionheads = ['HEAD', 'INFO', 'DEFINEMEAS', 'HMEAS_EMEAS', 'MTSECT', 'ZROT', 'FREQ', 'Z', 'TIPPER']

    edistring = ''
    stationname = None
    ZROTflag = 0

    if len(edidict.keys()) == 0:
        raise MTex.MTpyError_edi_file('Cannot generate string from empty EDI dictionary. Fill dict or read in file first')


    for sectionhead in lo_sectionheads:

        if sectionhead == 'HEAD':
            if not sectionhead in edidict:
                raise MTex.MTpyError_edi_file('Cannot write file - required section "HEAD" missing!')
            edistring += '>HEAD\n'
            head_dict = edidict['HEAD']
            for k in  sorted(head_dict.iterkeys()):
                v = str(head_dict[k])
                if len(v) == 0:
                    edistring += '\t%s=""\n'%(k.upper())
                elif len(v.split()) > 1:
                    edistring += '\t%s="%s"\n'%(k.upper(),v)
                else:
                    try:
                        v = v.upper()
                    except:
                        pass
                    edistring += '\t%s=%s\n'%(k.upper(),v)

        if sectionhead == 'INFO':
            if not sectionhead in edidict:
                raise MTex.MTpyError_edi_file('Cannot write file - required section "INFO" missing!')
            info_dict = edidict['INFO']
            info_dict = dict((k.lower(),v) for k,v in info_dict.items())

            if 'max lines' in info_dict:
                edistring += '>INFO  MAX LINES=%i\n'%(int(float(info_dict.pop('max lines'))))
            else:
                edistring += '>INFO \n'

            for k in sorted(info_dict.iterkeys()):
                v = str(info_dict[k])
                #get station name (to be returned aside with the edistring, allowing for proper naming of output file)
                if k == 'station':
                    v = v.upper().replace(' ','_')
                    stationname = v

                if len(v) == 0 or len(v.split()) > 1:
                    edistring += '\t%s: "%s"\n'%(k,v)
                else:
                    edistring += '\t%s: %s\n'%(k,v)



        if sectionhead == 'DEFINEMEAS':
            if not sectionhead in edidict:
                raise MTex.MTpyError_edi_file('Cannot write file - required section "DEFINEMEAS" missing!')
            defm_dict = edidict['DEFINEMEAS']
            defm_dict = dict((k.upper(),v) for k,v in defm_dict.items())

            edistring += '>=DEFINEMEAS \n'

            for k in sorted(defm_dict.iterkeys()):
                v = str(defm_dict[k])
                if len(v) == 0  or len(v.split()) > 1:
                    edistring += '\t%s=""\n'%(k)
                else:
                    edistring += '\t%s=%s\n'%(k,v)


        if sectionhead == 'HMEAS_EMEAS':
            if not sectionhead in edidict:
                raise MTex.MTpyError_edi_file('Cannot write file - required subsection "HMEAS_EMEAS" missing!')
            lo_hemeas = edidict['HMEAS_EMEAS']

            for hemeas in lo_hemeas:
                edistring += ('>'+' '.join(hemeas)+'\n').upper()


        if sectionhead == 'MTSECT':
            if not sectionhead in edidict:
                raise MTex.MTpyError_edi_file('Cannot write file - required section "MTSECT" missing!')
            mtsct_dict = edidict['MTSECT']
            mtsct_dict = dict((k.upper(),v) for k,v in mtsct_dict.items())

            edistring += '>=MTSECT \n'

            for k in sorted(mtsct_dict.iterkeys()):
                v = str(mtsct_dict[k])
                if len(v) == 0 or len(v.split()) > 1:
                    edistring += '\t%s=""\n'%(k)
                else:
                    edistring += '\t%s=%s\n'%(k,v)


        if sectionhead == 'FREQ':
            if not sectionhead in edidict:
                raise MTex.MTpyError_edi_file('Cannot write file - required section "FREQ" missing!')
            lo_freqs = edidict['FREQ']

            edistring+= '>FREQ // %i\n'%(len(lo_freqs))

            for i,freq in enumerate(lo_freqs):
                edistring += '\t%E'%(freq)
                if (i+1)%5 == 0 and (i != len(lo_freqs) - 1) and i > 0:
                    edistring += '\n'

        if sectionhead == 'ZROT':

            try:
                lo_rots = edidict['ZROT']
            except:
                continue

            edistring+= '>ZROT // %i\n'%(len(lo_rots))

            for i,angle in enumerate(lo_rots):
                edistring += '\t%E'%(angle)
                if (i+1)%5 == 0 and (i != len(lo_rots) - 1) and i > 0:
                    edistring += '\n'

            ZROTflag = 1

        if sectionhead == 'Z':

            compstrings = ['ZXX','ZXY','ZYX','ZYY']
            Z_entries = ['R','I','.VAR']

            try:
                z_dict = edidict['Z']
            except:
                raise MTex.MTpyError_edi_file('Cannot write file - required section "Z" missing!')


            for idx_comp,comp in enumerate(compstrings):
                for idx_zentry,zentry in enumerate(Z_entries):
                    section = comp + zentry
                    if not section in z_dict:
                        raise MTex.MTpyError_edi_file('Cannot write file - required subsection "%s" missing!'%(section))
                    lo_vals = z_dict[section]

                    if ZROTflag == 1:
                        edistring += '>%s ROT=ZROT // %i\n'%(section,len(lo_freqs))
                    else:
                        edistring += '>%s // %i\n'%(section,len(lo_freqs))

                    for i,val in enumerate(lo_vals):
                        edistring += '\t%E'%(float(val))
                        if (i+1)%5 == 0 and (i != len(lo_vals) - 1) and i > 0:
                            edistring += '\n'
                    edistring += '\n'


        if sectionhead == 'TIPPER' and (edidict.has_key('TIPPER')):

            compstrings = ['TX','TY']
            T_entries = ['R','I','VAR']
            Tout_entries = ['R.EXP','I.EXP','VAR.EXP']

            try:
                t_dict = edidict['TIPPER']
                if t_dict == None:
                    continue
            except:
                continue

            for idx_comp,comp in enumerate(compstrings):
                for idx_tentry,tentry in enumerate(T_entries):
                    section = comp + tentry
                    outsection = comp + Tout_entries[idx_tentry]
                    if not section in t_dict:
                        raise MTex.MTpyError_edi_file('Cannot write file - required subsection "%s" missing!'%(section))
                    lo_vals = t_dict[section]

                    if ZROTflag == 1:
                        edistring += '>%s ROT=ZROT // %i\n'%(outsection,len(lo_freqs))
                    else:
                        edistring += '>%s // %i\n'%(outsection,len(lo_freqs))

                    for i,val in enumerate(lo_vals):
                        edistring += '\t%E'%(float(val))
                        if (i+1)%5 == 0 and (i != len(lo_vals) - 1) and i > 0:
                            edistring += '\n'

                    edistring += '\n'



        edistring += '\n'


    edistring += '>END\n'


    return edistring.expandtabs(4), stationname



def _cut_sectionstring(edistring,sectionhead):
    """
        Cut an edi-string for the specified section.

        Input:
        - name of the section

        Output:
        - string : part of the raw edi-string containing starting at the head of the section and ends at beginnig of the next section.
    """

    #in this case, several blocks have to be handled together, therefore, a simple cut to the next block start does not work:
    if sectionhead.upper() == 'HMEAS_EMEAS':

        lo_start_idxs = [m.start() for m in re.finditer('>[HE]MEAS', edistring) ]
        if len(lo_start_idxs) == 0 :
            raise

        start_idx = lo_start_idxs[0]

        end_idx = edistring[(lo_start_idxs[-1]+1):].upper().find('>') + lo_start_idxs[-1]

        hmeas_emeas_string = edistring[start_idx:end_idx]

        if len(hmeas_emeas_string) == 0:
            raise

        return hmeas_emeas_string



    start_idx = edistring.upper().find('>'+sectionhead.upper())
    if start_idx == -1:
        start_idx = edistring.upper().find('>='+sectionhead.upper())
        if start_idx == -1:
            raise
        #correct for the = character
        start_idx += 1
    #start cut behind the section keyword
    start_idx += (1+len(sectionhead))

    next_block_start = edistring.upper().find('>', start_idx + 1)


    cutstring = edistring[start_idx:next_block_start]

    if len(cutstring) == 0 :
        raise


    return cutstring


def _validate_edifile_string(edistring):
    """
        Read the file as string and check, if blocks 'HEAD, INFO, =DEFINEMEAS, =MTSECT, FREQ, (Z,) END' are present. If 'Z' is missing, check for 'spectra' or 'rho'/'phs'!

        Within the blocks look for mandatory entries:
        HEAD: 'DATAID'
        INFO: None
        DEFINEMEAS: subblocks 'HMEAS, EMEAS'
                    ('REFLAT, REFLONG, REFELEV' have to be present for measured data though)
        MTSECT: 'NFREQ'
        FREQ: non empty list

        Z: at least one component xx, yy, xy, yx ; real, imag and var ; containing a non-empty list
        Otherwise check for presence of 'RHO'/'PHS' OR 'spectra'


    """
    isvalid = False
    found = 1

    #adding 1 to position of find to correct for possible occurrence at position 0 )
    found *= np.sign(edistring.upper().find('>HEAD') + 1 )
    found *= np.sign(edistring.upper().find('DATAID') + 1 )
    found *= np.sign(edistring.upper().find('>HMEAS') + 1 )
    found *= np.sign(edistring.upper().find('>EMEAS') + 1 )
    found *= np.sign(edistring.upper().find('NFREQ') + 1 )
    found *= np.sign(edistring.upper().find('>END') + 1 )
    found *= np.sign(edistring.upper().find('>=DEFINEMEAS') + 1 )

    #allow spectral information as alternative:
    if np.sign(edistring.upper().find('>FREQ') + 1 ) == 0:
        if np.sign(edistring.upper().find('>SPECTRA') + 1 ) == 0 :
            found *= 0
    if np.sign(edistring.upper().find('>=MTSECT') + 1 ) == 0:
        if np.sign(edistring.upper().find('>=SPECTRASECT') + 1 ) == 0:
            found *= 0


    if found < 1 :
        print 'Could not find all mandatory sections for a valid EDI file!\n (Most basic version must contain: "HEAD, INFO, =DEFINEMEAS, =MTSECT or =SPECTRASECT, FREQ or SPECTRA, (Z,) END") '
        return False




    #checking for non empty frequency list:
    freq_start_idx = edistring.upper().find('>FREQ')
    next_block_start = edistring.upper().find('>',freq_start_idx + 1)
    string_dummy_2 = edistring[freq_start_idx:next_block_start]
    lo_string_dummy_2 = string_dummy_2.strip().split()
    #check, if there are actually one/some valid numbers:
    n_numbers = 0
    for i in lo_string_dummy_2:
        try:
            n = float(i)
            n_numbers +=1
        except:
            continue

    if n_numbers == 0:
<<<<<<< HEAD
        print  MTexceptions.MTpyError_edi_file('Problem in FREQ block: no frequencies found...checking for spectra instead')
=======
        print  MTex.MTpyError_edi_file('Problem in FREQ block: no frequencies found...checking for spectra instead')
>>>>>>> fe31c5f6
        #found *= 0
    #Check for data entry following priority:
    # 1. Z
    z_found = 0
    rhophi_found = 0
    spectra_found = 0

    compstrings = ['ZXX','ZXY','ZYX','ZYY']
    Z_entries = ['R','I','.VAR']

    for comp in compstrings:
        n_entries = 0

        for zentry in Z_entries:
            searchstring = '>'+comp+zentry
            z_comp_start_idx = edistring.upper().find(searchstring)
            if z_comp_start_idx < 0:
                continue
            #found *= np.sign(z_comp_start_idx + 1 )
            #checking for non empty value list:
            next_block_start = edistring.upper().find('>',z_comp_start_idx+1)
            string_dummy_1 = edistring[z_comp_start_idx:next_block_start]
            lo_string_dummy_1 = string_dummy_1.strip().split()
            n_numbers = 0
            for i in lo_string_dummy_1:
                try:
                    n = float(i)
                    n_numbers +=1
                except:
                    continue

            if n_numbers == 0:
<<<<<<< HEAD
                print  MTexceptions.MTpyError_edi_file('Error in %s block: no values found'%(comp+zentry))
=======
                print  MTex.MTpyError_edi_file('Error in %s block: no values found'%(comp+zentry))
>>>>>>> fe31c5f6
                continue

            if zentry in ['R','I']:
                n_entries += 1
        if n_entries > 1:
            z_found += 1


    # If no Z entry is found continue searching for RhoPhase information
    # 2. RHO,PHS
    if z_found == 0:

        rhophistrings = ['RHO','PHS']
        compstrings = ['XX','XY','YX','YY']

        for comp in compstrings:
            n_entries = 0
            for rp in rhophistrings:
                sectionhead = rp + comp
                try:
                    temp_string = _cut_sectionstring(edistring,sectionhead)
                    lo_vals = []
                    t0 = temp_string.strip().split('\n')[0]
                    n_dummy = int(float(t0.split('//')[1].strip()))
                    t1 = temp_string.strip().split('\n')[1:]
                    for j in t1:
                        lo_j = j.strip().split()
                        for k in lo_j:
                            try:
                                lo_vals.append(float(k))
                            except:
                                pass
                    if len(lo_vals) == 0:
                        raise
                except:
                    continue

                n_entries += 1
            if n_entries > 1 :
                rhophi_found += 1

    # If neither Z nor RHO/PHS  entries are found continue searching for spectra information
    # 3. spectra
    if z_found == 0 and rhophi_found == 0:

        spectrasect = _cut_sectionstring(edistring, '=SPECTRASECT')
        if len(spectrasect) == 0 :
            found *=0
        dummy4 = spectrasect.upper().find('NCHAN')
        n_chan = int(float(spectrasect[dummy4:].strip().split('=')[1].split()[0]))

        if n_chan not in [4,5,6,7]:
            found *= 0 

        dummy5 = spectrasect.upper().find('NFREQ')
        n_freq = int(float(spectrasect[dummy5:].strip().split('=')[1].split()[0]))
       
        firstspectrum = _cut_sectionstring(edistring, 'SPECTRA')
        if len(firstspectrum) == 0 :
            found *=0

        no_values = int(float(firstspectrum.split('\n')[0].strip().split('//')[1]))

        if firstspectrum.upper().find('FREQ') <0 :
            found *= 0
        
        if not n_chan**2 == no_values:
            found *= 0

        lo_valuelines = firstspectrum.split('\n')[1:]
        dummy6 = ''
        for i in lo_valuelines:
            dummy6 += i

        if not len(dummy6.split()) == no_values:
            found *= 0

        if not edistring.upper().count('>SPECTRA') ==  n_freq:
            found *= 0
        if found > 0:
            print 'Found spectra data'
            spectra_found = 1
 
    if z_found == 0 and rhophi_found == 0 and spectra_found == 0 :
        print 'ERROR - no data found in terms of "Z" or "RHO/PHS" or "SPECTRA" - reading of multiple stations is not supported (yet)!'
        found *= 0

    if found > 0: isvalid = True

    return isvalid



def _build_id_channel_dict(lo_hmeas_emeas):

    id_dict = {}

    for line in lo_hmeas_emeas:
        line = line.split()
        if len(''.join(line).strip()) == 0:
            continue

        channel = _find_key_value('CHTYPE','=',' '.join(line),valuelength=2)
        ID = _find_key_value('ID','=',' '.join(line))

        id_dict[ID] = channel

    return id_dict

def _find_key_value(key, separator, instring, valuelength=None):

    line = instring.strip().split()
    value = None
    #loop over list/line elements
    for idx, element in enumerate(line):
        #if keyword is not found in entry:
        if element.upper().find(key.upper()) < 0:
            continue
        #else check, if the separator is present in the same element (equiv. to no spacing)
        if element.upper().find(separator) >= 0:

            #, if the splitting worked out 
            if len(element.split(separator)) == 2 :
                #if all fine until now, read in the part after the separator as value
                value = element.split(separator)[1].upper()
                
                #if the separator was at the end of the element, read the next element as value
                if  len(element.split(separator)[1]) == 0 :
                    value = line[idx+1]
        
        #else, the separator is in the next element
        else:
            #check, if the next line is entirely defined by separator -> value must be one later
            if line[idx+1] == separator:
                value = line[idx+2]
            #else, cut off the separator from the value
            else:
                value = line[idx+1].split(separator)[1]
                #check for correct length of value, if specified 
        if valuelength is not None:
            if len(value) != valuelength :
                continue

    return value



def spectra2z(data, channellist=None):
    """
        Convert data from spectral form into Z - for one fixed frequency.

        Input:
        spectral data array, real-valued, n x n sized 

        Output:
        Z array, complex valued, 2x2 sized
        (Tipper array, complex valued, 2 x 1 sized) <- if HZ is present

        note: if n>5, remote reference is assumed, so the last 2 channels are interpreted as 'HX/HY-remote' 
            otherwise, self-referencing is applied
    """

    z_array = np.zeros((2,2), 'complex')
    S = np.zeros(data.shape, 'complex')
    tipper_array = None

    #in case the components are in a crazy order
    comps =  ['HX', 'HY', 'HZ', 'EX', 'EY']
    idx = []
    for c in comps:
        if c not in channellist:
            idx.append(None)
            continue

        idx.append(channellist.index(c))
    
    #if remote ref. is applied, take the last two columns as rem ref for HX, Hy 
    if data.shape[0] in [6,7]:
        idx.append(data.shape[0]-2)
        idx.append(data.shape[0]-1)
    elif data.shape[0] < 6 :
        idx.append(0)
        idx.append(1)


    #idx contains the indices/positions of the components within the data matrix. The entries are in the order 
    # HX, HY, HZ, EX, EY, HXrem, HYrem
    # if HY is not present, the list entry is a NONE

    #build upper right triangular matrix with compex valued entries
    for i in range(data.shape[0]-1):
        for j in range(i+1,data.shape[0]):
            if i == j :
                continue
            #minus sign for keeping the TE/TM right 
            # TODO - to be checked for generality
            S[i,j] = np.complex( data[i,j] , +data[j,i] )

    #use formulas from Bahr/Simpson to convert the Spectra into Z entries:

    Zdet = np.real( S[idx[0],idx[5]] * S[idx[1],idx[6]] - S[idx[0],idx[6]] * S[idx[1],idx[5]] )

    z_array[0,0] =  S[idx[3],idx[5]] * S[idx[1],idx[6]] - S[idx[3],idx[6]] * S[idx[1],idx[5]] 
    z_array[0,1] =  S[idx[3],idx[6]] * S[idx[0],idx[5]] - S[idx[3],idx[5]] * S[idx[0],idx[6]] 
    z_array[1,0] =  S[idx[4],idx[5]] * S[idx[1],idx[6]] - S[idx[4],idx[6]] * S[idx[1],idx[5]] 
    z_array[1,1] =  S[idx[4],idx[6]] * S[idx[0],idx[5]] - S[idx[4],idx[5]] * S[idx[0],idx[6]] 

    z_array /= Zdet

    #if HZ information is present:
    if data.shape[0] %2 != 0:
        tipper_array = np.zeros((1,2),dtype=np.complex)
        tipper_array[0,0] = S[idx[2],idx[5]] * S[idx[1],idx[6]] - S[idx[2],idx[6]] * S[idx[1],idx[5]] 
        tipper_array[0,1] = S[idx[2],idx[6]] * S[idx[0],idx[5]] - S[idx[2],idx[5]] * S[idx[0],idx[6]] 

    return z_array, tipper_array


def _make_z_dict(Z_object):

    z_dict = {}

    compstrings = ['ZXX','ZXY','ZYX','ZYY']
    Z_entries = ['R','I','.VAR']
    for idx_comp,comp in enumerate(compstrings):
        for idx_zentry,zentry in enumerate(Z_entries):
            section = comp + zentry
            
            if idx_zentry < 2:
                data = Z_object.z[:,idx_comp/2, idx_comp%2]
                if idx_zentry == 0 :
                    data = np.real(data)
                else:
                    data = np.imag(data)
            else: 
                data = Z_object.zerr[:,idx_comp/2, idx_comp%2]
 
            z_dict[section] = data


    return z_dict


def _make_tipper_dict(Tipper_object):

    tipper_dict = {}
    compstrings = ['TX','TY']
    T_entries = ['R','I','VAR']
    for idx_comp,comp in enumerate(compstrings):
        for idx_tentry,tentry in enumerate(T_entries):
            section = comp + tentry

            if idx_tentry < 2:
                data = Tipper_object.tipper[:,idx_comp/2, idx_comp%2]
                if idx_tentry == 0 :
                    data = np.real(data)
                else:
                    data = np.imag(data)
            else: 
                data = Tipper_object.tippererr[:,idx_comp/2, idx_comp%2]
 
            tipper_dict[section] = data


    return tipper_dict<|MERGE_RESOLUTION|>--- conflicted
+++ resolved
@@ -65,25 +65,15 @@
 #required for finding HMEAS and EMEAS at once:
 import re
 
-<<<<<<< HEAD
-import mtpy.utils.format as MTformat
-import mtpy.utils.calculator as MTc
-import mtpy.utils.exceptions as MTexceptions
-import mtpy.core.z as MTz
-
-#reload(MTexceptions)
-reload(MTformat)
-reload(MTc)
-=======
 import mtpy.utils.format as MTft
 import mtpy.utils.calculator as MTcc
 import mtpy.utils.exceptions as MTex
+import mtpy.utils.filehandling as MTfh
 import mtpy.core.z as MTz
 
 reload(MTex)
 reload(MTft)
 reload(MTcc)
->>>>>>> fe31c5f6
 reload(MTz)
 
 
@@ -119,13 +109,7 @@
         self._freq = None
         self._zrot = None
         self.Z = MTz.Z()
-<<<<<<< HEAD
-        self.Tipper = MTz.Tipper()
-=======
         self.Tipper = None #MTz.Tipper()
->>>>>>> fe31c5f6
-
-
 
     def readfile(self, fn, datatype = 'z'):
         """
@@ -150,11 +134,7 @@
             if not datatype in ['z' , 'resphase', 'spectra']:
                 raise
         except:
-<<<<<<< HEAD
-            raise MTexceptions.MTpyError_edi_file('ERROR - datatype not understood')
-=======
             raise MTex.MTpyError_edi_file('ERROR - datatype not understood')
->>>>>>> fe31c5f6
 
         #check for existence
         if not op.isfile(infile):
@@ -179,11 +159,7 @@
         try:
             self._read_info(edistring)
         except:
-<<<<<<< HEAD
-            print 'Could not read INFO section: %s'%infile
-=======
-            raise MTex.MTpyError_edi_file('Could not read INFO section: %s'%infile)
->>>>>>> fe31c5f6
+           print 'Could not read INFO section: %s'%infile)
 
         try:
             self._read_definemeas(edistring)
@@ -209,21 +185,13 @@
             try:
                 self._read_z(edistring)
             except:
-<<<<<<< HEAD
-                raise MTexceptions.MTpyError_edi_file('Could not read Z section: %s'%infile)
-=======
                 raise MTex.MTpyError_edi_file('Could not read Z section: %s'%infile)
->>>>>>> fe31c5f6
 
         elif datatype == 'resphase':
             try:
                 self._read_res_phase(edistring)
             except:
-<<<<<<< HEAD
-                raise MTexceptions.MTpyError_edi_file('Could not read ResPhase-/Rho-section: %s'%infile)
-=======
                 raise MTex.MTpyError_edi_file('Could not read ResPhase-/Rho-section: %s'%infile)
->>>>>>> fe31c5f6
             #rotation is optional
             try:
                 self._read_rhorot(edistring)
@@ -235,17 +203,6 @@
             try:
                 self._read_spectra(edistring)
             except:
-<<<<<<< HEAD
-                raise MTexceptions.MTpyError_edi_file('Could not read Spectra section: %s'%infile)
-
-
-        #Tipper is optional
-        if self.Tipper.tipper is None:
-            try:
-                self._read_tipper(edistring)
-            except:
-                self.Tipper = MTz.Tipper()
-=======
                 raise MTex.MTpyError_edi_file('Could not read Spectra section: %s'%infile)
 
 
@@ -256,7 +213,6 @@
             except:
                 self.Tipper = None #MTz.Tipper()
                 #self.tippererr = None
->>>>>>> fe31c5f6
                 print 'Could not read Tipper section: %s'%infile
 
         #rotation is optional
@@ -305,7 +261,6 @@
         data_dict['tippererr'] = self.Tipper.tippererr
         data_dict['zrot'] = self.zrot
         data_dict['frequencies'] = self.freq
-<<<<<<< HEAD
 
         return data_dict
 
@@ -364,151 +319,27 @@
         """
             Return an array of periods (output values in seconds).
         """
-
-        return 1./np.array(self.freq)
-    
-    def _set_periods(self, list_of_periods):
-        """
-            Set frequencies by a list of periods (values in seconds).
-=======
-
-        return data_dict
-
-    # def z_dict(self):
-    #     """
-    #         Return the content of the Z and Zerror arrays in a dictionary.
-    #     """
-
-    #     new_z_dict = {}
-    #     z_array = self.z
-    #     zerr_array = self.zerr
-    #     compstrings = ['ZXX','ZXY','ZYX','ZYY']
-    #     Z_entries = ['R','I','.VAR']
-
-    #     for idx_comp,comp in enumerate(compstrings):
-    #         for idx_zentry,zentry in enumerate(Z_entries):
-    #             section = comp + zentry
-    #             if idx_zentry == 0:
-    #                 new_z_dict[section] = list(np.real(z_array[:,idx_comp/2, idx_comp%2]))
-    #             elif idx_zentry == 1:
-    #                 new_z_dict[section] = list(np.imag(z_array[:,idx_comp/2, idx_comp%2]))
-    #             elif idx_zentry == 2:
-    #                 #squaring the errors (stddev) to get VAR values
-    #                 new_z_dict[section] = list( (zerr_array[:,idx_comp/2, idx_comp%2])**2 )
-
-    #     return new_z_dict
-
-    # def tipper_dict(self):
-    #     """
-    #         Return the content of the Tipper and TipperError arrays in a dictionary.
-    #     """
-
-    #     new_t_dict = {}
-    #     t_array = self.tipper
-    #     if  t_array is None:
-    #         return None
-    #     terr_array = self.tippererr
-    #     compstrings = ['TX','TY']
-    #     T_entries = ['R','I','VAR']
-
-    #     for idx_comp,comp in enumerate(compstrings):
-    #         for idx_tentry,tentry in enumerate(T_entries):
-    #             section = comp + tentry
-    #             if idx_tentry == 0:
-    #                 new_t_dict[section] = list(np.real(t_array[:,idx_comp/2, idx_comp%2]))
-    #             elif idx_tentry == 1:
-    #                 new_t_dict[section] = list(np.imag(t_array[:,idx_comp/2, idx_comp%2]))
-    #             elif idx_tentry == 2:
-    #                 #square errors (stddev) to get VAR values
-    #                 new_t_dict[section] = list( (terr_array[:,idx_comp/2, idx_comp%2])**2)
-
-
-    #     return new_t_dict
-
-    def _get_periods(self):
-        """
-            Return an array of periods (output values in seconds).
->>>>>>> fe31c5f6
-        """
         if len(list_of_periods) is not len(self.Z.z):
             print 'length of periods list not correct (%i instead of %i)'%(len(list_of_periods), len(self.Z.z))
             return
         self.freq = 1./np.array(list_of_periods)
 
-<<<<<<< HEAD
-    periods = property(_get_periods, _set_periods, doc='List of periods (values in seconds)')    
-
-    # def frequencies(self):
-    #     """
-    #         Return a list of the frequencies (output values in Hertz).
-    #     """
-
-    #     return list(self.freq)
-
-    def n_freqs(self):
-        """
-            Return the number of frequencies/length of the Z data array .
-=======
         return 1./np.array(self.freq)
     
     def _set_periods(self, list_of_periods):
         """
             Set frequencies by a list of periods (values in seconds).
->>>>>>> fe31c5f6
         """
         if len(list_of_periods) is not len(self.Z.z):
             print 'length of periods list not correct (%i instead of %i)'%(len(list_of_periods), len(self.Z.z))
             return
         self.freq = 1./np.array(list_of_periods)
 
-<<<<<<< HEAD
-        return len(self.freq)
-
-
-    def _get_lat(self):
-        """
-        get latitude from either header or definemeas
-        """
-        try:
-            return self.head['lat']
-        except KeyError:
-            try:
-                return self.definemeas['reflat']
-            except KeyError:
-                print 'Could not find Latitude'
-
-        
-    def _set_lat(self, value): 
-        try:
-            self.head['lat'] = MTformat._assert_position_format('lat',value)
-        except KeyError:
-            try:
-                self.definemeas['reflat'] = \
-                                 MTformat._assert_position_format('lat',value)
-            except KeyError:
-                print 'Could not find Longitude'
-                                 
-    lat = property(_get_lat, _set_lat, doc='Location latitude in degrees')
-   
-
-    def _get_lon(self): 
-        """
-        get longitude from either header or definmeas
-        
-=======
     periods = property(_get_periods, _set_periods, doc='List of periods (values in seconds)')    
 
-    # def frequencies(self):
-    #     """
-    #         Return a list of the frequencies (output values in Hertz).
-    #     """
-
-    #     return list(self.freq)
-
     def n_freqs(self):
         """
             Return the number of frequencies/length of the Z data array .
->>>>>>> fe31c5f6
         """
         try:
             return self.head['long']
@@ -590,11 +421,7 @@
             key = str(k[0]).lower().strip()
             value = k[1].replace('"','')
             if key in ['lat','long','lon','latitude','longitude','ele','elev','elevation']:
-<<<<<<< HEAD
-                value = MTformat._assert_position_format(key,value)
-=======
                 value = MTft._assert_position_format(key,value)
->>>>>>> fe31c5f6
 
             if key in ['ele','elev','elevation']:
                 key = 'elev'
@@ -779,11 +606,7 @@
         self._freq = np.array(lo_freqs)
 
         self.Z.frequencies = self._freq
-<<<<<<< HEAD
         if self.Tipper.tipper is not None:
-=======
-        if self.Tipper is not None:
->>>>>>> fe31c5f6
             self.Tipper.frequencies = self._freq
 
     def _read_z(self, edistring):
@@ -829,11 +652,7 @@
                 z_dict[sectionhead] = lo_z_vals
 
         if len(z_dict) == 0 :
-<<<<<<< HEAD
-            raise MTexceptions.MTpyError_inputarguments("ERROR - Could not find any Z component")
-=======
             raise MTex.MTpyError_inputarguments("ERROR - Could not find any Z component")
->>>>>>> fe31c5f6
 
 
         for idx_freq  in range( self.n_freqs()):
@@ -1011,18 +830,12 @@
                     phierr[idx_c/2,idx_c%2] = rhophi_dict['PHS'+comp + '.ERR'][idx_freq]
                 except:
                     pass
-<<<<<<< HEAD
-                zerr[idx_c/2,idx_c%2] = max( MTc.propagate_error_polar2rect( r[idx_c/2,idx_c%2], rerr[idx_c/2,idx_c%2], \
-                                                                            phi[idx_c/2,idx_c%2], phierr[idx_c/2,idx_c%2]))
-
-            z_array[idx_freq] = MTc.rhophi2z(r, phi)
-=======
                 zerr[idx_c/2,idx_c%2] = max( MTcc.propagate_error_polar2rect( r[idx_c/2,idx_c%2], rerr[idx_c/2,idx_c%2], \
                                                                             phi[idx_c/2,idx_c%2], phierr[idx_c/2,idx_c%2]))
 
-            z_array[idx_freq] = MTcc.rhophi2z(r, phi)
->>>>>>> fe31c5f6
-            zerr_array[idx_freq] = zerr
+			z_array[idx_freq] = MTcc.rhophi2z(r, phi)
+				
+			zerr_array[idx_freq] = zerr
 
 
         self.Z.set_z(z_array)
@@ -1124,11 +937,7 @@
 
         #assert that the list of read in SPECTRA subsection is not empty:
         if len(lo_spectra_strings) == 0:
-<<<<<<< HEAD
-            raise MTexceptions.MTpyError_EDI('ERROR - EDI file does not contain readable SPECTRA sections!')
-=======
             raise MTex.MTpyError_EDI('ERROR - EDI file does not contain readable SPECTRA sections!')
->>>>>>> fe31c5f6
 
         z_array = np.zeros((len(lo_spectra_strings),2,2), 'complex')
         zerr_array = np.zeros((len(lo_spectra_strings),2,2))
@@ -1147,11 +956,7 @@
         channellist = [id_channel_dict[i] for i in id_list]
         for j in ['HX', 'HY', 'EX', 'EY'] :
             if j not in channellist:
-<<<<<<< HEAD
-                raise MTexceptions.MTpyError_edi_file('Mandatory data for channel %s missing!'%j)
-=======
                 raise MTex.MTpyError_edi_file('Mandatory data for channel %s missing!'%j)
->>>>>>> fe31c5f6
 
         for s_idx, spectra in enumerate(lo_spectra_strings):
             firstline = spectra.split('\n')[0]
@@ -1252,11 +1057,7 @@
 
         if not _validate_edifile_string(outstring):
             #return outstring
-<<<<<<< HEAD
-            raise MTexceptions.MTpyError_edi_file('Cannot write EDI file...output string is invalid')
-=======
             raise MTex.MTpyError_edi_file('Cannot write EDI file...output string is invalid')
->>>>>>> fe31c5f6
 
 
         if fn != None:
@@ -1270,19 +1071,8 @@
 
         if fn == None:
             outfilename = op.abspath(stationname.upper()+'.edi')
-<<<<<<< HEAD
-
-        if op.isfile(outfilename):
-            newfile = outfilename
-
-            i = 0
-            while op.isfile(newfile):
-                i += 1
-                newfile = outfilename[:-4]+'_%i'%i+'.edi'
-=======
->>>>>>> fe31c5f6
-
-        outfilename = FH.make_unique_filename(outfilename)
+
+        outfilename = MTfh.make_unique_filename(outfilename)
 
         try:
             with open(outfilename , 'w') as F:
@@ -1317,8 +1107,7 @@
                     raise
                 angle = [float(i)%360 for i in angle]
             except:
-<<<<<<< HEAD
-                raise MTexceptions.MTpyError_inputarguments('ERROR - "angle" must be a single numerical value or a list of values. In the latter case, its length must be {0}'.format(len(self.zrot)))
+                raise MTex.MTpyError_inputarguments('ERROR - "angle" must be a single numerical value or a list of values. In the latter case, its length must be {0}'.format(len(self.zrot)))
 
         self.Z.rotate(angle)
         self.zrot = [(ang0+angle[i])%360 for i,ang0 in enumerate(self.zrot)]
@@ -1327,93 +1116,6 @@
         if self.Tipper is not None:
             self.Tipper.rotate(angle)
             self.Tipper.rotation_angle = self.zrot
-
-        # zerr_rot = None
-        # tipper_rot = None
-        # tippererr_rot = None
-=======
-                raise MTex.MTpyError_inputarguments('ERROR - "angle" must be a single numerical value or a list of values. In the latter case, its length must be {0}'.format(len(self.zrot)))
-
-        self.Z.rotate(angle)
-        self.zrot = [(ang0+angle[i])%360 for i,ang0 in enumerate(self.zrot)]
-        self.Z.rotation_angle = self.zrot
-
-        if self.Tipper is not None:
-            self.Tipper.rotate(angle)
-            self.Tipper.rotation_angle = self.zrot
->>>>>>> fe31c5f6
-
-        # zerr_rot = None
-        # tipper_rot = None
-        # tippererr_rot = None
-
-
-
-        # z_rot = copy.copy(self.Z.z)
-        # if self.zerr is not None:
-        #     zerr_rot = copy.copy(self.zerr)
-        # if self.Tipper is not None:
-        #     tipper_rot = copy.copy(self.tipper)
-        # if self.tippererr is not None:
-        #     tippererr_rot = copy.copy(self.tippererr)
-
-        # for idx_freq in range(self.n_freqs()):
-
-        #     if self.zerr is not None:
-        #         z_rot[idx_freq], zerr_rot[idx_freq] = MTcc.rotatematrix_incl_errors(self.Z.z[idx_freq,:,:], angle, self.zerr[idx_freq,:,:])
-        #     else:
-        #         z_rot[idx_freq], zerr_rot = MTcc.rotatematrix_incl_errors(self.Z.z[idx_freq,:,:], angle)
-
-
-        #     if self.Tipper is not None:
-
-        #         if self.tippererr is not None:
-        #             tipper_rot[idx_freq], tippererr_rot[idx_freq] = MTcc.rotatevector_incl_errors(self.Tipper.tipper[idx_freq,:,:], angle,self.tippererr[idx_freq,:,:] )
-        #         else:
-        #             tipper_rot[idx_freq], tippererr_rot = MTcc.rotatevector_incl_errors(self.Tipper.tipper[idx_freq,:,:], angle)
-
-
-<<<<<<< HEAD
-        # z_rot = copy.copy(self.Z.z)
-        # if self.zerr is not None:
-        #     zerr_rot = copy.copy(self.zerr)
-        # if self.Tipper is not None:
-        #     tipper_rot = copy.copy(self.tipper)
-        # if self.tippererr is not None:
-        #     tippererr_rot = copy.copy(self.tippererr)
-
-        # for idx_freq in range(self.n_freqs()):
-
-        #     if self.zerr is not None:
-        #         z_rot[idx_freq], zerr_rot[idx_freq] = MTc.rotatematrix_incl_errors(self.Z.z[idx_freq,:,:], angle, self.zerr[idx_freq,:,:])
-        #     else:
-        #         z_rot[idx_freq], zerr_rot = MTc.rotatematrix_incl_errors(self.Z.z[idx_freq,:,:], angle)
-
-
-        #     if self.Tipper is not None:
-
-        #         if self.tippererr is not None:
-        #             tipper_rot[idx_freq], tippererr_rot[idx_freq] = MTc.rotatevector_incl_errors(self.Tipper.tipper[idx_freq,:,:], angle,self.tippererr[idx_freq,:,:] )
-        #         else:
-        #             tipper_rot[idx_freq], tippererr_rot = MTc.rotatevector_incl_errors(self.Tipper.tipper[idx_freq,:,:], angle)
-
-
-
-=======
-
->>>>>>> fe31c5f6
-        # self.z = z_rot
-        # if zerr_rot is not None:
-        #     self.zerr = zerr_rot
-        # if tipper_rot is not None:
-        #     self.tipper = tipper_rot
-        # if tippererr_rot is not None:
-        #     self.tippererr = tippererr_rot
-
-        # self.zrot = list( (np.array(self.zrot) + angle)%360)
-        # self.Z.rotation_angle = self.zrot
-
-
 
     def _get_res_phase(self):
         """
@@ -1444,11 +1146,8 @@
                     phi[idx_f,i,j] = math.degrees(cmath.phase(self.Z.z[idx_f,i,j]))
 
                     if self.Z.zerr is not None:
-<<<<<<< HEAD
-                        r_err, phi_err = MTc.propagate_error_rect2polar( np.real(self.Z.z[idx_f,i,j]), self.Z.zerr[idx_f,i,j], np.imag(self.Z.z[idx_f,i,j]), self.Z.zerr[idx_f,i,j])
-=======
-                        r_err, phi_err = MTcc.propagate_error_rect2polar( np.real(self.Z.z[idx_f,i,j]), self.Z.zerr[idx_f,i,j], np.imag(self.Z.z[idx_f,i,j]), self.Z.zerr[idx_f,i,j])
->>>>>>> fe31c5f6
+                        r_err, phi_err = MTcc.propagate_error_rect2polar( np.real(self.Z.z[idx_f,i,j]), 
+						self.Z.zerr[idx_f,i,j], np.imag(self.Z.z[idx_f,i,j]), self.Z.zerr[idx_f,i,j])
                         reserr[idx_f,i,j] = 0.4 * np.abs(self.Z.z[idx_f,i,j])/self.freq[idx_f] * r_err
                         phierr[idx_f,i,j] = phi_err
 
@@ -1483,11 +1182,7 @@
                 return
 
         if (self.freq is None) or (len(self.freq) != len(res_array)) :
-<<<<<<< HEAD
-            raise MTexceptions.MTpyError_EDI('ERROR - cannot set res without proper frequency information - proper "freq" attribute must be defined ')
-=======
             raise MTex.MTpyError_EDI('ERROR - cannot set res without proper frequency information - proper "freq" attribute must be defined ')
->>>>>>> fe31c5f6
 
         #assert real array:
         if np.linalg.norm(np.imag(res_array )) != 0 :
@@ -1499,11 +1194,7 @@
 
         for idx_f in range(len(z_new)):
             frequency =  self.freq[idx_f]
-<<<<<<< HEAD
-            z_new[idx_f,i,j] = MTc.rhophi2z(res_array[idx_f], phase_array[idx_f], frequency)
-=======
             z_new[idx_f,i,j] = MTcc.rhophi2z(res_array[idx_f], phase_array[idx_f], frequency)
->>>>>>> fe31c5f6
 
         self.Z.set_z(z_new)
 
@@ -1514,11 +1205,7 @@
                 for i in range(2):
                     for j in range(2):
                         abs_z = np.sqrt(5 * self.freq[idx_f] * res_array[idx_f,i,j])
-<<<<<<< HEAD
-                        newerror = max( MTc.propagate_error_polar2rect(abs_z, reserr_array[idx_f,i,j],phase_array[idx_f,i,j], phaseerr_array[idx_f,i,j]  ) )
-=======
                         newerror = max( MTcc.propagate_error_polar2rect(abs_z, reserr_array[idx_f,i,j],phase_array[idx_f,i,j], phaseerr_array[idx_f,i,j]  ) )
->>>>>>> fe31c5f6
                         zerr_new[idx_f,i,j] = newerror
             
             self.Z.set_zerr(zerr_new)
@@ -1678,7 +1365,8 @@
 
         """
         self._definemeas = definemeas_dict
-    def _get_definemeas(self): return self._definemeas
+    def _get_definemeas(self): 
+		return self._definemeas
     definemeas = property(_get_definemeas, _set_definemeas, doc='DEFINEMEAS section dictionary')
 
     def _set_hmeas_emeas(self,hmeas_emeas_list):
@@ -1692,7 +1380,8 @@
 
         """
         self._hmeas_emeas = hmeas_emeas_list
-    def _get_hmeas_emeas(self): return self._hmeas_emeas
+    def _get_hmeas_emeas(self): 
+		return self._hmeas_emeas
     hmeas_emeas = property(_get_hmeas_emeas, _set_hmeas_emeas, doc='hmeas_emeas section list of 7-tuples')
 
 
@@ -1708,7 +1397,8 @@
         """
 
         self._mtsect = mtsect_dict
-    def _get_mtsect(self): return self._mtsect
+    def _get_mtsect(self): 
+		return self._mtsect
     mtsect = property(_get_mtsect, _set_mtsect, doc='MTSECT section dictionary')
 
 
@@ -1795,11 +1485,7 @@
         
 
         if type(angle) is str:
-<<<<<<< HEAD
-            raise MTexceptions.MTpyError_edi_file('list of angles contains string literal(s)')
-=======
             raise MTex.MTpyError_edi_file('list of angles contains string literal(s)')
->>>>>>> fe31c5f6
 
         if np.iterable(angle):
             if len(angle) is not len(self.Z.z):
@@ -1813,11 +1499,7 @@
             try:
                 angle = [float(angle%360) for i in self.Z.z]
             except:
-<<<<<<< HEAD
-                raise MTexceptions.MTpyError_edi_file('Angles is a non-numercal value')
-=======
                 raise MTex.MTpyError_edi_file('Angles is a non-numercal value')
->>>>>>> fe31c5f6
 
 
         self._zrot = np.array(angle)
@@ -1919,10 +1601,6 @@
             raise MTex.MTpyError_edi_file('Cannot merge files %s and %s - frequency ranges do not overlap and "allow_gaps" is set to False')
 
 
-<<<<<<< HEAD
-
-=======
->>>>>>> fe31c5f6
     #determine, which is the low frequency part
     lo_eos = [eo1, eo2]
 
@@ -2638,11 +2316,7 @@
             continue
 
     if n_numbers == 0:
-<<<<<<< HEAD
-        print  MTexceptions.MTpyError_edi_file('Problem in FREQ block: no frequencies found...checking for spectra instead')
-=======
         print  MTex.MTpyError_edi_file('Problem in FREQ block: no frequencies found...checking for spectra instead')
->>>>>>> fe31c5f6
         #found *= 0
     #Check for data entry following priority:
     # 1. Z
@@ -2675,11 +2349,7 @@
                     continue
 
             if n_numbers == 0:
-<<<<<<< HEAD
-                print  MTexceptions.MTpyError_edi_file('Error in %s block: no values found'%(comp+zentry))
-=======
                 print  MTex.MTpyError_edi_file('Error in %s block: no values found'%(comp+zentry))
->>>>>>> fe31c5f6
                 continue
 
             if zentry in ['R','I']:
