# package file
import os
from pathlib import Path

CSV_PATH = Path(__file__).parent

CSV_LIST = [
    "xml_external_url.csv",
    "xml_primary_data.csv",
    "xml_attachment.csv",
    "xml_person.csv",
    "xml_provenance.csv",
    "xml_copyright.csv",
    "xml_data_quality_notes.csv",
    "xml_data_quality_warnings.csv",
    "xml_emtf.csv",
<<<<<<< HEAD
	"xml_site.csv",
	"xml_electrode.csv",
	"xml_dipole.csv",
	"xml_field_notes.csv",
	"xml_software.csv",
	"xml_processing_info.csv",
=======
    "xml_site.csv",
>>>>>>> 2e4c8707
]

XML_CSV_FN_PATHS = [CSV_PATH.joinpath(fn) for fn in CSV_LIST]<|MERGE_RESOLUTION|>--- conflicted
+++ resolved
@@ -14,16 +14,12 @@
     "xml_data_quality_notes.csv",
     "xml_data_quality_warnings.csv",
     "xml_emtf.csv",
-<<<<<<< HEAD
 	"xml_site.csv",
 	"xml_electrode.csv",
 	"xml_dipole.csv",
 	"xml_field_notes.csv",
 	"xml_software.csv",
 	"xml_processing_info.csv",
-=======
-    "xml_site.csv",
->>>>>>> 2e4c8707
 ]
 
 XML_CSV_FN_PATHS = [CSV_PATH.joinpath(fn) for fn in CSV_LIST]