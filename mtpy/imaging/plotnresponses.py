--- conflicted
+++ resolved
@@ -311,26 +311,6 @@
         self.plot_style = kwargs.pop("plot_style", "1")
         self.plot_title = kwargs.pop("plot_title", None)
 
-<<<<<<< HEAD
-        # if rotation angle is an int or float make an array the length of
-        # mt_list for plotting purposes
-        self._rot_z = kwargs.pop("rot_z", 0)
-        if isinstance(self._rot_z, float) or isinstance(self._rot_z, int):
-            self._rot_z = np.array([self._rot_z] * len(self.mt_list))
-
-        # if the rotation angle is an array for rotation of different
-        # freq than repeat that rotation array to the len(mt_list)
-        elif isinstance(self._rot_z, np.ndarray):
-            if self._rot_z.shape[0] != len(self.mt_list):
-                self._rot_z = np.repeat(self._rot_z, len(self.mt_list))
-
-        else:
-            pass
-
-        self._set_rot_z(self._rot_z)
-
-=======
->>>>>>> 0a555358
         # set plot limits
         self.xlimits = kwargs.pop("xlimits", None)
         self.res_limits = kwargs.pop("res_limits", None)
@@ -408,18 +388,9 @@
         only a single value is allowed
         """
         for ii, mt in enumerate(self.mt_list):
-<<<<<<< HEAD
-            mt.rot_z = self._rot_z[ii]
-
-    def _get_rot_z(self):
-        return self._rot_z
-
-    rot_z = property(fget=_get_rot_z, fset=_set_rot_z, doc="""rotation angle(s)""")
-=======
             mt.rotation_angle = value
             
         self._rotation_angle = value
->>>>>>> 0a555358
 
     # --> on setting plot_ make sure to update the order and list
     def _set_plot_tipper(self, plot_tipper):
@@ -1962,37 +1933,7 @@
 
                 # ------plot strike angles----------------------------------------------
                 if self._plot_strike.find("y") == 0:
-
-<<<<<<< HEAD
-                    #                    if self._plot_strike.find('i') > 0:
-                    #                        #strike from invariants
-                    #                        zinv = mt.Z.invariants
-                    #                        s1 = zinv.strike
-                    #
-                    #                        #fold angles so go from -90 to 90
-                    #                        s1[np.where(s1>90)] -= -180
-                    #                        s1[np.where(s1<-90)] += 180
-                    #
-                    #                        #plot strike with error bars
-                    #                        ps1 = self.axst.errorbar(mt.period,
-                    #                                                s1,
-                    #                                                marker=mxy[ii % len(mxy)],
-                    #                                                ms=self.marker_size,
-                    #                                                mfc=cst[ii],
-                    #                                                mec=cst[ii],
-                    #                                                mew=self.marker_lw,
-                    #                                                ls='none',
-                    #                                                yerr=zinv.strike_err,
-                    #                                                ecolor=cst[ii],
-                    #                                                capsize=self.marker_size,
-                    #                                                elinewidth=self.marker_lw)
-                    #
-                    #                        stlist.append(ps1[0])
-
-                    if self._plot_strike.find("p") > 0:
-=======
                     if self._plot_strike.find('p') > 0:
->>>>>>> 0a555358
                         # strike from phase tensor
                         s2 = mt.pt.azimuth
                         s2_err = mt.pt.azimuth_err
