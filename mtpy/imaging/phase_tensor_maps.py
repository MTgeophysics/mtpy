# -*- coding: utf-8 -*-
"""
Plot phase tensor map in Lat-Lon Coordinate System

Revision History:
    Created by @author: jpeacock-pr on Thu May 30 18:20:04 2013

    Modified by Fei.Zhang@ga.gov.au 2017-03:

    brenainn.moushall 26-03-2020 15:07:14 AEDT:
        Add plotting of geotiff as basemap background.
"""
import os
import glob

import numpy as np
from matplotlib.ticker import FormatStrFormatter
import matplotlib.pyplot as plt
import matplotlib.colors as colors
import matplotlib.patches as patches
import matplotlib.colorbar as mcb
import matplotlib.tri as tri

import mtpy.utils.gis_tools as gis_tools
import mtpy.imaging.mtcolors as mtcl
import mtpy.imaging.mtplottools as mtpl
import mtpy.analysis.pt as MTpt
from mtpy.utils.mtpy_logger import get_mtpy_logger
from mtpy.utils.plot_geotiff_imshow import plot_geotiff_on_axes

_logger = get_mtpy_logger(__name__)


# ==============================================================================


class PlotPhaseTensorMaps(mtpl.PlotSettings):
    """
    Plots phase tensor ellipses in map view from a list of edi files

    Arguments:
    -------------

        **fn_list** : list of strings
                          full paths to .edi files to plot

        **z_object** : class mtpy.core.z.Z
                      object of mtpy.core.z.  If this is input be sure the
                      attribute z.freq is filled.  *default* is None

        **mt_object** : class mtpy.imaging.mtplot.MTplot
                        object of mtpy.imaging.mtplot.MTplot
                        *default* is None

        **pt_object** : class mtpy.analysis.pt
                        phase tensor object of mtpy.analysis.pt.  If this is
                        input then the ._mt attribute is set to None cause
                        at the moment cannot tranform the phase tensor to z
                        *default* is None

        **plot_freq** : float
                             freq to plot in Hz
                             *default* is 1

        **ftol** : float
                   tolerance in freq range to look for in each file.
                   *default* is 0.1 (10 percent). ftol has no effect when
                   interpolate is True

        **interpolate** : bool
                   flag to indicate whether to interpolate values on to plot_freq.
                   *default* in True

        **ellipse_dict** : dictionary
                          dictionary of parameters for the phase tensor
                          ellipses with keys:
                              * 'size' -> size of ellipse in points
                                         *default* is 2

                              * 'colorby' : [ 'phimin' | 'phimax' | 'skew' |
                                              'skew_seg' | 'phidet' |
                                              'ellipticity' ]

                                        - 'phimin' -> colors by minimum phase
                                        - 'phimax' -> colors by maximum phase
                                        - 'skew' -> colors by skew
                                        - 'skew_seg' -> colors by skew in
                                                       discrete segments
                                                       defined by the range
                                        - 'normalized_skew' -> colors by skew
                                                see [Booker, 2014]
                                        - 'normalized_skew_seg' -> colors by
                                                       normalized skew in
                                                       discrete segments
                                                       defined by the range
                                        - 'phidet' -> colors by determinant of
                                                     the phase tensor
                                        - 'ellipticity' -> colors by ellipticity
                                        *default* is 'phimin'

                               * 'range' : tuple (min, max, step)
                                     Need to input at least the min and max
                                     and if using 'skew_seg' to plot
                                     discrete values input step as well
                                     *default* depends on 'colorby'

                          * 'cmap' : [ 'mt_yl2rd' | 'mt_bl2yl2rd' |
                                      'mt_wh2bl' | 'mt_rd2bl' |
                                      'mt_bl2wh2rd' | 'mt_seg_bl2wh2rd' |
                                      'mt_rd2gr2bl' ]

                                   - 'mt_yl2rd' -> yellow to red
                                   - 'mt_bl2yl2rd' -> blue to yellow to red
                                   - 'mt_wh2bl' -> white to blue
                                   - 'mt_rd2bl' -> red to blue
                                   - 'mt_bl2wh2rd' -> blue to white to red
                                   - 'mt_bl2gr2rd' -> blue to green to red
                                   - 'mt_rd2gr2bl' -> red to green to blue
                                   - 'mt_seg_bl2wh2rd' -> discrete blue to
                                                         white to red


        **cb_dict** : dictionary to control the color bar

                      * 'orientation' : [ 'vertical' | 'horizontal' ]
                                       orientation of the color bar
                                       *default* is vertical

                      * 'position' : tuple (x,y,dx,dy)
                                    - x -> lateral position of left hand corner
                                          of the color bar in figure between
                                          [0,1], 0 is left side

                                    - y -> vertical position of the bottom of
                                          the color bar in figure between
                                          [0,1], 0 is bottom side.

                                    - dx -> width of the color bar [0,1]

                                    - dy -> height of the color bar [0,1]

        **arrow_dict** : dictionary for arrow properties
                        * 'size' : float
                                  multiplier to scale the arrow. *default* is 5
                        * 'head_length' : float
                                         length of the arrow head *default* is
                                         1.5
                        * 'head_width' : float
                                        width of the arrow head *default* is
                                        1.5
                        * 'lw' : float
                                line width of the arrow *default* is .5

                        * 'color' : tuple (real, imaginary)
                                   color of the arrows for real and imaginary

                        * 'threshold': float
                                      threshold of which any arrow larger than
                                      this number will not be plotted, helps
                                      clean up if the data is not good.
                                      *default* is 1, note this is before
                                      scaling by 'size'

                        * 'direction : [ 0 | 1 ]
                                     - 0 for arrows to point toward a conductor
                                     - 1 for arrow to point away from conductor

        **xpad** : float
                   padding in the east-west direction of plot boundaries.  Note
                   this is by default set to lat and long units, so if you use
                   easting/northing put it the respective units.
                   *default* is 0.2

        **ypad** : float
                   padding in the north-south direction of plot boundaries.
                   Note this is by default set to lat and long units, so if you
                   use easting/northing put it the respective units.
                   *default* is 0.2

        **rotz** : float
                   angle in degrees to rotate the data clockwise positive.
                   *Default* is 0

        **fig_size** : tuple or list (x, y) in inches
                      dimensions of the figure box in inches, this is a default
                      unit of matplotlib.  You can use this so make the plot
                      fit the figure box to minimize spaces from the plot axes
                      to the figure box.  *default* is [8, 8]

        **station_dict** : dictionary
                            * 'id' --> for station id index.  Ex: If you want
                                      'S01' from 'S01dr' input as (0,3).

                            * 'pad' --> pad from the center of the ellipse to
                                       the station label

                            * 'font_dict'--> dictionary of font properties
                                           font dictionary for station name.
                                           Keys can be matplotlib.text
                                           properties, common ones are:
                                           * 'size'   -> for font size
                                           * 'weight' -> for font weight
                                           * 'color'  -> for color of font
                                           * 'angle'  -> for angle of text

        **tscale** : [ 'period' | 'freq' ]

                     * 'period'    -> plot vertical scale in period

                     * 'freq' -> plot vertical scale in freq

        **mapscale** : [ 'deg' | 'm' | 'km' ]
                       Scale of the map coordinates.

                       * 'deg' --> degrees in latitude and longitude

                       * 'm' --> meters for easting and northing

                       * 'km' --> kilometers for easting and northing

        **plot_yn** : [ 'y' | 'n' ]
                      *'y' to plot on creating an instance

                      *'n' to not plot on creating an instance

        **fig_num** : int
                     figure number.  *Default* is 1

        **title** : string
                    figure title

        **dpi** : int
                  dots per inch of the resolution. *default* is 300

        **plot_tipper** : [ 'yri' | 'yr' | 'yi' | 'n' ]
                        * 'yri' to plot induction both real and imaginary
                           induction arrows

                        * 'yr' to plot just the real induction arrows

                        * 'yi' to plot the imaginary induction arrows

                        * 'n' to not plot them

                        * *Default* is 'n'

                        **Note: convention is to point towards a conductor but
                        can be changed in arrow_dict['direction']**


        **font_size** : float
                        size of the font that labels the plot, 2 will be added
                        to this number for the axis labels.


        **station_dict** : dictionary
                           font dictionary for station name. Keys can be
                           matplotlib.text properties, common ones are:
                               * 'size'   -> for font size
                               * 'weight' -> for font weight
                               * 'color'  -> for color of font

        **arrow_legend_dict** : dictionary of properties for legend with keys:
                               * 'position' -> placement of arrow legend can be:
                                   - 'upper right'
                                   - 'lower right'
                                   - 'upper left'
                                   - 'lower left'
                               * 'xborderpad'-> padding from x axis
                               * 'yborderpad'-> padding from y axis
                               *'fontpad'   -> padding between arrow and
                                               legend text
                               * 'fontdict'  -> dictionary of font properties



        **reference_point** : tuple (x0,y0)
                              reference point estimate relative distance to.
                              This point will be (0,0) on the map and
                              everything else is referenced to this point

    :Example: ::

        >>> #change the axis label and grid color
        >>> ptmap.ax.set_xlabel('Latitude (deg)')
        >>> ptmap.ax.grid(which='major', color=(.5,1,0))
        >>> ptmap.update_plot()

    Attributes:
    --------------

        -arrow_color_imag         imaginary induction arrow color
        -arrow_color_real         real induction arrow color
        -arrow_direction          directional convention of arrows
        -arrow_head_length        head length of arrows in relative points
        -arrow_head_width         head width of arrows in relative points
        -arrow_legend_fontdict    font dictionary for arrow legend
        -arrow_legend_fontpad     padding between font of legend and arrow
        -arrow_legend_position    legend position see matplotlib.legend
        -arrow_legend_xborderpad  padding between legend and x axis
        -arrow_legend_yborderpad  padding between legend and y axis
        -arrow_lw                 arrow line width
        -arrow_size               scaling factor to make arrows visible
        -arrow_threshold          threshold for plotting arrows anything above
                                  this number will not be plotted

        -ax                   matplotlib.axes instance for the main plot
        -ax2                  matplotlib.axes instance for the color bar
        -cb                   matplotlib.colors.ColorBar instance for color bar
        -cb_orientation       color bar orientation ('vertical' | 'horizontal')
        -cb_position          color bar position (x, y, dx, dy)

        -dpi                  dots-per-inch resolution

        -ellipse_cmap         ellipse color map, see above for options
        -ellipse_colorby      parameter to color ellipse by
        -ellipse_range        (min, max, step) values to color ellipses
        -ellipse_size         scaling factor to make ellipses visible

        -fig                  matplotlib.figure instance for the figure
        -fig_num               number of figure being plotted
        -fig_size              size of figure in inches
        -font_size            font size of axes tick label, axes labels will be
                              font_size + 2

        -ftol                 tolerance to look for matching freq 10% default
        -jj                   index of plot freq

        -mapscale             scale of map

        -mt_list               list of mtplot.MTplot instances containing all
                              the important information for each station

        -plot_freq       freq in Hz to plot
        -plot_reference_point  reference point of map, everything will be
                               measured relative to this point
        -plot_tipper           string to indicate to plot induction arrows

        -plot_xarr            array of x-coordinates for stations
        -plot_yarr            array of y-coordinates for stations
        -plot_yn              plot on instance creation

        -rot_z                rotates the data by this angle assuming North is
                              0 and angle measures clockwise

        -tickstrfmt           format of tick strings
        -title                title of figure
        -tscale               temporal scale of y-axis ('freq' | 'period')
        -xpad                 padding between furthest station in x-direction
                              and the axes edge
        -ypad                 padding between furthes station in y-direction
                              and axes edge

    Methods:
    ----------

        -plot                 plots the pseudo section
        -redraw_plot          on call redraws the plot from scratch
        -save_figure          saves figure to a file of given format
        -update_plot          updates the plot while still active
        -export_params_to_file  writes parameters of the phase tensor and tipper to text files.

    """

    def __init__(self, **kwargs):
        """
        Initialise the object
        :param kwargs: keyword-value pairs
        """
        super(PlotPhaseTensorMaps, self).__init__(**kwargs)
        
        self.fig = None
        self.ax_ptm = None
        self.ax_cb = None

        fn_list = kwargs.pop("fn_list", None)
        z_object_list = kwargs.pop("z_object_list", None)
        tipper_object_list = kwargs.pop("tipper_object_list", None)
        mt_object_list = kwargs.pop("mt_object_list", None)
        res_object_list = kwargs.pop("res_object_list", None)

        # ----set attributes for the class-------------------------
        self.mt_list = mtpl.get_mtlist(
            fn_list=fn_list,
            res_object_list=res_object_list,
            z_object_list=z_object_list,
            tipper_object_list=tipper_object_list,
            mt_object_list=mt_object_list,
        )

        # set the freq to plot
<<<<<<< HEAD
        self.plot_freq = kwargs.pop("plot_freq", 1.0)
        self.ftol = kwargs.pop("ftol", 0.1)
        self.interpolate = kwargs.pop("interpolate", True)
        # read in map scale
        self.mapscale = kwargs.pop("mapscale", "deg")
        # map background image
        self.background_image = kwargs.pop("background_image", None)
        self.bimg_band = kwargs.pop("bimg_band", None)
        self.bimg_cmap = kwargs.pop("bimg_cmap", "viridis")

        # --> set the ellipse properties -------------------
        # set default size to 2
        if self.mapscale == "deg":
            self.ellipse_size = kwargs.pop("ellipse_size", 0.05)
            self.arrow_size = kwargs.pop("arrow_size", 0.05)
            self.arrow_head_length = kwargs.pop("arrow_head_length", 0.005)
            self.arrow_head_width = kwargs.pop("arrow_head_width", 0.005)
            self.arrow_lw = kwargs.pop("arrow_lw", 0.0005)
            self.xpad = kwargs.pop("xpad", 0.05)
            self.ypad = kwargs.pop("xpad", 0.05)

        elif self.mapscale == "m":
            self.ellipse_size = kwargs.pop("ellipse_size", 500)
            self.arrow_size = kwargs.pop("arrow_size", 500)
            self.arrow_head_length = kwargs.pop("arrow_head_length", 50)
            self.arrow_head_width = kwargs.pop("arrow_head_width", 50)
            self.arrow_lw = kwargs.pop("arrow_lw", 5)
            self.xpad = kwargs.pop("xpad", 500)
            self.ypad = kwargs.pop("xpad", 500)

        elif self.mapscale == "km":
            self.ellipse_size = kwargs.pop("ellipse_size", 0.5)
            self.arrow_size = kwargs.pop("arrow_size", 0.5)
            self.arrow_head_length = kwargs.pop("arrow_head_length", 0.05)
            self.arrow_head_width = kwargs.pop("arrow_head_width", 0.05)
            self.arrow_lw = kwargs.pop("arrow_lw", 0.005)
            self.xpad = kwargs.pop("xpad", 0.5)
            self.ypad = kwargs.pop("xpad", 0.5)

        self.minorticks_on = kwargs.pop("minorticks_on", True)

        # --> set colorbar properties---------------------------------
        # set orientation to horizontal
        cb_dict = kwargs.pop("cb_dict", {})
        try:
            self.cb_orientation = cb_dict["orientation"]
        except KeyError:
            self.cb_orientation = "vertical"

        # set the position to middle outside the plot
        try:
            self.cb_position = cb_dict["position"]
        except KeyError:
            self.cb_position = None

        # --> set plot properties ------------------------------
        # set some of the properties as attributes much to Lars' discontent
        self.fig_num = kwargs.pop("fig_num", 1)
        self.plot_num = kwargs.pop("plot_num", 1)
        self.plot_style = kwargs.pop("plot_style", "1")
        self.plot_title = kwargs.pop("plot_title", None)
        self.fig_dpi = kwargs.pop("fig_dpi", 300)

        self.tscale = kwargs.pop("tscale", "period")
        self.fig_size = kwargs.pop("fig_size", [8, 8])
        self.tickstrfmt = kwargs.pop("tickstrfmt", "%.2f")

        self.font_size = kwargs.pop("font_size", 7)

        self.ref_ax_loc = kwargs.pop("ref_ax_loc", (0.85, 0.1, 0.1, 0.1))
        # if rotation angle is an int or float make an array the length of
        # mt_list for plotting purposes

        self._rot_z = kwargs.pop("rot_z", 0)
        if isinstance(self._rot_z, float) or isinstance(self._rot_z, int):
            self._rot_z = np.array([self._rot_z] * len(self.mt_list))

        # if the rotation angle is an array for rotation of different
        # freq than repeat that rotation array to the len(mt_list)
        elif isinstance(self._rot_z, np.ndarray):
            if self._rot_z.shape[0] != len(self.mt_list):
                self._rot_z = np.repeat(self._rot_z, len(self.mt_list))

        else:
            pass

        # --> set induction arrow properties -------------------------------
        self.plot_tipper = kwargs.pop("plot_tipper", "n")

        # --> set arrow legend properties -------------------------------
        arrow_legend_dict = kwargs.pop("arrow_legend_dict", {})

        self.arrow_legend_position = arrow_legend_dict.pop("position", "lower right")

        # set x-border pad
        self.arrow_legend_xborderpad = arrow_legend_dict.pop("xborderpad", 0.2)

        # set y-border pad
        self.arrow_legend_yborderpad = arrow_legend_dict.pop("yborderpad", 0.2)

        # set font pad
        self.arrow_legend_fontpad = arrow_legend_dict.pop("fontpad", 0.05)

        # set font properties
        self.arrow_legend_fontdict = arrow_legend_dict.pop(
            "fontdict", {"size": self.font_size, "weight": "bold"}
        )

        # --> set a central reference point
        self.plot_reference_point = kwargs.pop("reference_point", (0, 0))

        # --> set station name properties
        station_dict = kwargs.pop("station_dict", None)
        if station_dict is not None:
            self.station_id = station_dict.pop("id", (0, 2))

            # set spacing of station name and ellipse
            self.station_pad = station_dict.pop("pad", 0.0005)

            # set font properties of the station label
            self.station_font_dict = station_dict.pop(
                "font_dict", {"size": self.font_size, "weight": "bold"}
            )

        self.plot_yn = kwargs.pop("plot_yn", "y")
        self.save_fn = kwargs.pop("save_fn", "/c/tmp")
=======
        self.plot_freq =  1.0
        self.ftol = 0.1
        self.interpolate = True
        # read in map scale
        self.mapscale = 'deg'
        # map background image
        self.background_image = None
        self.bimg_band = None
        self.bimg_cmap = 'viridis'

        # --> set the ellipse properties -------------------
        # set default size to 2
        if self.mapscale == 'deg':
            self.ellipse_size = .05
            self.arrow_size = .05
            self.arrow_head_length = .005
            self.arrow_head_width = .005
            self.arrow_lw = .0005
            self.xpad = .05
            self.ypad = .05

        elif self.mapscale == 'm':
            self.ellipse_size = 500
            self.arrow_size = 500
            self.arrow_head_length = 50
            self.arrow_head_width = 50
            self.arrow_lw = 5
            self.xpad = 500
            self.ypad = 500

        elif self.mapscale == 'km':
            self.ellipse_size = .5
            self.arrow_size = .5
            self.arrow_head_length = .05
            self.arrow_head_width = .05
            self.arrow_lw = .005
            self.xpad = .5
            self.ypad = .5

        self.minorticks_on = True

        # --> set colorbar properties---------------------------------
        # set orientation to horizontal
        self.cb_orientation = 'vertical'
        self.cb_position = None

        # --> set plot properties ------------------------------
        # set some of the properties as attributes much to Lars' discontent
        self.fig_num = 1
        self.plot_title = 'Phase Tensor Map for '
        self.fig_dpi = 300

        self.tscale = 'period'
        self.fig_size = None
        self.tickstrfmt = '%.2f'

        self.font_size = 7

        self.ref_ax_loc = (.85, .1, .1, .1)
        # if rotation angle is an int or float make an array the length of
        # mt_list for plotting purposes

        # --> set induction arrow properties -------------------------------
        self.plot_tipper = 'n'

        # --> set arrow legend properties -------------------------------

        self.arrow_legend_position = 'lower right'
        self.arrow_legend_xborderpad = .2
        self.arrow_legend_yborderpad = .2
        self.arrow_legend_fontpad = .05
        self.arrow_legend_fontdict = {'size': self.font_size, 
                                      'weight': 'bold'}

        # --> set a central reference point
        self.plot_reference_point = (0, 0)

        # --> set station name properties
        self.plot_station = False
        self.station_id = (0, 2)
        

        # set spacing of station name and ellipse
        self.station_pad = .0005

        # set font properties of the station label
        self.station_font_dict = {'size': self.font_size, 'weight': 'bold'}

        self.plot_yn = 'y'
        self.save_fn = "/c/tmp"
>>>>>>> 0a555358

        for key, value in kwargs.items():
            setattr(self, key, value)

        # --> plot if desired ------------------------
        if self.plot_yn == "y":
            self.plot()

    #---need to rotate data on setting rotz
    @property
    def rotation_angle(self):
        return self._rotation_angle
    
    @rotation_angle.setter
    def rotation_angle(self, value):
        """
        only a single value is allowed
        """
<<<<<<< HEAD

        # if rotation angle is an int or float make an array the length of
        # mt_list for plotting purposes
        if isinstance(rot_z, float) or isinstance(rot_z, int):
            self._rot_z = np.array([rot_z] * len(self.mt_list))

        # if the rotation angle is an array for rotation of different
        # freq than repeat that rotation array to the len(mt_list)
        elif isinstance(rot_z, np.ndarray):
            if rot_z.shape[0] != len(self.mt_list):
                self._rot_z = np.repeat(rot_z, len(self.mt_list))

        else:
            pass

        for ii, mt in enumerate(self.mt_list):
            mt.rot_z = self._rot_z[ii]

    def _get_rot_z(self):
        return self._rot_z

    rot_z = property(fget=_get_rot_z, fset=_set_rot_z, doc="""rotation angle(s)""")

    # -----------------------------------------------
    # The main plot method for this module
    # -----------------------------------------------
    def plot(
        self,
        fig=None,
        save_path=None,
        show=True,
        raster_dict={
            "lons": [],
            "lats": [],
            "vals": [],
            "levels": 50,
            "cmap": "rainbow",
            "cbar_title": "Arbitrary units",
            "cbar_position": None,
        },
    ):
=======
        if value == 0:
            return
        for ii, mt_obj in enumerate(self.mt_list):
            mt_obj.rotation_angle = value
            
        self._rotation_angle = value
        
    def fold_strike(self, strike):
>>>>>>> 0a555358
        """
        
        """
<<<<<<< HEAD

        # set position properties for the plot
        plt.rcParams["font.size"] = self.font_size
        plt.rcParams["figure.subplot.left"] = 0.1
        plt.rcParams["figure.subplot.right"] = 0.98
        plt.rcParams["figure.subplot.bottom"] = 0.1
        plt.rcParams["figure.subplot.top"] = 0.93
        plt.rcParams["figure.subplot.wspace"] = 0.55
        plt.rcParams["figure.subplot.hspace"] = 0.70
        # FZ: tweaks to make plot positioned better
        # plt.rcParams['font.size']=self.font_size
        # plt.rcParams['figure.subplot.left']=.1
        # plt.rcParams['figure.subplot.right']=.90
        # plt.rcParams['figure.subplot.bottom']=.2
        # plt.rcParams['figure.subplot.top']=.90
        # plt.rcParams['figure.subplot.wspace']=.70
        # plt.rcParams['figure.subplot.hspace']=.70

        lpfig = None
        lpax = None
        lpax2 = None
        # make figure instance
        if fig is None:
            self.fig = plt.figure(self.fig_num, figsize=self.fig_size, dpi=self.fig_dpi)
            # self.fig = plt.figure(self.fig_num, dpi=self.fig_dpi)

            # clear the figure if there is already one up
            plt.clf()
            lpfig = self.fig
        else:
            lpfig = fig
        # end if

        lpax = lpfig.add_subplot(1, 1, 1, aspect="equal")

        # plt.locator_params(axis='x', nbins=3)  # control number of ticks in axis (nbins ticks)
        plt.xticks(rotation="vertical")  # FZ: control tick rotation=30 not that good

        # get the reference point
        refpoint = self.plot_reference_point

=======
        strike = strike % 180
        strike[np.where(strike > 90)] -= 180
        
        return strike
    
    def add_raster(self, raster_dict):
        """
        """
        
>>>>>>> 0a555358
        # plot raster data if provided and if mapscale is 'deg'
        if len(raster_dict["lons"]) and self.mapscale == "deg":
            lons = np.array(raster_dict["lons"])
            lats = np.array(raster_dict["lats"])

            # retain masking if a masked array is passed in
            if type(raster_dict["vals"]) == np.ma.core.MaskedArray:
                vals = np.ma.masked_array(raster_dict["vals"])
            else:
                vals = np.array(raster_dict["vals"])

<<<<<<< HEAD
            assert (
                len(lons) == len(lats) == len(vals)
            ), "Lons, Lats and Vals must all have the same length"

            lons -= refpoint[0]
            lats -= refpoint[1]
            levels = raster_dict.pop("levels", 50)
            cmap = raster_dict.pop("cmap", "rainbow")
            cbar_title = raster_dict.pop("cbar_title", "Arbitrary Units")
            triangulation = tri.Triangulation(lons, lats)
            cbinfo = lpax.tricontourf(
                triangulation,
                vals,
                levels=np.linspace(vals.min(), vals.max(), levels),
                cmap=cmap,
            )
            if raster_dict["cbar_position"] is not None:
                cbax = self.fig.add_axes(raster_dict["cbar_position"])
            else:
                cbax, kw = mcb.make_axes(
                    lpax, orientation=self.cb_orientation, shrink=0.35
                )
            cbar = lpfig.colorbar(cbinfo, cbax)
=======
            if not len(lons) == len(lats) == len(vals):
                msg= 'Raster Lons, Lats and Vals must all have the same length'
                _logger.error(msg)

            lons -= self.plot_reference_point[0]
            lats -= self.plot_reference_point[1]
            levels = raster_dict.pop('levels', 50)
            cmap = raster_dict.pop('cmap', 'rainbow')
            cbar_title = raster_dict.pop('cbar_title', 'Arbitrary Units')
            triangulation = tri.Triangulation(lons, lats)
            cbinfo = self.ax_ptm.tricontourf(triangulation, vals,
                                      levels=np.linspace(vals.min(), 
                                                         vals.max(), 
                                                         levels),
                                      cmap=cmap)
            if raster_dict['cbar_position'] is not None:
                cbax = self.fig.add_axes(raster_dict['cbar_position'])
            else:
                cbax, kw = mcb.make_axes(self.ax_ptm,
                                         orientation=self.cb_orientation,
                                         shrink=.35)
            cbar = self.fig.colorbar(cbinfo, cbax)
>>>>>>> 0a555358

            if self.cb_orientation == "horizontal":
                cbar.ax.set_xlabel(cbar_title)
                cbar.ax.xaxis.set_label_position("top")
                cbar.ax.xaxis.set_label_coords(0.5, 1.3)
            else:
                cbar.ax.set_ylabel(
                    cbar_title, fontsize=self.font_size, fontweight="bold"
                )
                cbar.ax.yaxis.set_label_position("right")
                cbar.ax.yaxis.set_label_coords(1.25, 0.5)
                cbar.ax.yaxis.tick_left()
                cbar.ax.tick_params(axis="y", direction="in")

        # end if
        
    def add_tipper(self, tipper_obj, plot_x, plot_y):
        """
        
        :param tipper: DESCRIPTION
        :type tipper: TYPE
        :return: DESCRIPTION
        :rtype: TYPE

        """

        # make some local parameters for easier typing
        ascale = self.arrow_size
        adir = self.arrow_direction * np.pi

        # plot real tipper
        ti = tipper_obj
        if ti is None:
            return

        if self.plot_tipper == 'yri' or self.plot_tipper == 'yr':
            if ti.mag_real[self.jj] <= self.arrow_threshold:
                txr = ti.mag_real[self.jj] * ascale * \
                    np.sin((ti.angle_real[self.jj]) * np.pi / 180 + adir)
                tyr = ti.mag_real[self.jj] * ascale * \
                    np.cos((ti.angle_real[self.jj]) * np.pi / 180 + adir)

                self.ax_ptm.arrow(plot_x,
                                  plot_y,
                                  txr,
                                  tyr,
                                  width=self.arrow_lw,
                                  facecolor=self.arrow_color_real,
                                  edgecolor=self.arrow_color_real,
                                  length_includes_head=False,
                                  head_width=self.arrow_head_width,
                                  head_length=self.arrow_head_length)
            else:
                pass

        # plot imaginary tipper
        if self.plot_tipper == 'yri' or self.plot_tipper == 'yi':
            if ti.mag_imag[self.jj] <= self.arrow_threshold:
                txi = ti.mag_imag[self.jj] * ascale * \
                    np.sin((ti.angle_imag[self.jj]) * np.pi / 180 + adir)
                tyi = ti.mag_imag[self.jj] * ascale * \
                    np.cos((ti.angle_imag[self.jj]) * np.pi / 180 + adir)

                self.ax_ptm.arrow(plot_x,
                                  plot_y,
                                  txi,
                                  tyi,
                                  width=self.arrow_lw,
                                  facecolor=self.arrow_color_imag,
                                  edgecolor=self.arrow_color_imag,
                                  length_includes_head=False,
                                  head_width=self.arrow_head_width,
                                  head_length=self.arrow_head_length)
    
    def get_xy(self, mt_obj):
        """
        """
        # if map scale is lat lon set parameters
        if self.mapscale == 'deg':
            plot_x = mt_obj.lon - self.plot_reference_point[0]
            plot_y = mt_obj.lat - self.plot_reference_point[1]

        # if map scale is in meters easting and northing
        elif self.mapscale in ['km', 'm']:
            if self.mapscale == 'km':
                scale = 1./1000
            else:
                scale = 1.
            east, north, zone = gis_tools.project_point_ll2utm(mt_obj.lat,
                                                               mt_obj.lon)

            # set the first point read in as a refernce other points
            if not hasattr(self._utm_zone_01):
                self._utm_zone_01 = zone
                plot_x = east - self.plot_reference_point[0]
                plot_y = north - self.plot_reference_point[1]
                
            else:
                # check to make sure the zone is the same this needs
                # to be more rigorously done
                if self._utm_zone_01 != zone:
                    print('Zone change at station ' + mt_obj.station)
                    if zone1[0:2] == zone[0:2]:
                        pass
                    elif int(zone1[0:2]) < int(zone[0:2]):
                        east += 500000
                    else:
                        east -= -500000
                    plot_x = east - self.plot_reference_point[0]
                    plot_y = north - self.plot_reference_point[1]
                else:
                    plot_x = east - self.plot_reference_point[0]
                    plot_y = north - self.plot_reference_point[1]
                
            plot_x *= scale
            plot_y *= scale

        else:
            raise NameError('mapscale not recognized')
            
        return plot_x, plot_y
    
    def get_pt_ellipse(self, pt, plot_x, plot_y):
        """
        """

        # --> set local variables
        phimin = np.nan_to_num(pt.phimin[self.jj])
        phimax = np.nan_to_num(pt.phimax[self.jj])
        eangle = np.nan_to_num(pt.azimuth[self.jj])

        if self.ellipse_cmap == 'mt_seg_bl2wh2rd':
            bounds = np.arange(self.ellipse_range[0], 
                               self.ellipse_range[1] + self.ellipse_range[2],
                               self.ellipse_range[2])
            nseg = float((self.ellipse_range[1] - self.ellipse_range[0]) / \
                         (2 * self.ellipse_range[2]))

        # get the properties to color the ellipses by
        if self.ellipse_colorby == 'phiminang' or \
                self.ellipse_colorby == 'phimin':
            colorarray = pt.phimin[self.jj]

        elif self.ellipse_colorby == 'phimax':
            colorarray = pt.phimax[self.jj]

        elif self.ellipse_colorby == 'phidet':
            colorarray = np.sqrt(abs(pt.det[self.jj])) * (180 / np.pi)

        elif self.ellipse_colorby == 'skew' or \
                self.ellipse_colorby == 'skew_seg':
            colorarray = pt.beta[self.jj]

        elif self.ellipse_colorby == 'normalized_skew' or \
                self.ellipse_colorby == 'normalized_skew_seg':
            colorarray = 2 * pt.beta[self.jj]

        elif self.ellipse_colorby == 'ellipticity':
            colorarray = pt.ellipticity[self.jj]
            
        elif self.ellipse_colorby in ['strike', 'azimuth']:
            colorarray = pt.azimuth[self.jj] % 180
            if colorarray > 90:
                colorarray -= 180
            self.ellipse_range = (-90, 90)

        else:
            raise NameError(self.ellipse_colorby + ' is not supported')

        # --> get ellipse properties
        # if the ellipse size is not physically correct make it a dot
        if phimax == 0 or phimax > 100 or phimin == 0 or phimin > 100:
            eheight = .0000001 * self.ellipse_size
            ewidth = .0000001 * self.ellipse_size
        else:
            scaling = self.ellipse_size / phimax
            eheight = phimin * scaling
            ewidth = phimax * scaling

        # make an ellipse
        ellipd = patches.Ellipse((plot_x, plot_y),
                                 width=ewidth,
                                 height=eheight,
                                 angle=90 - eangle,
                                 lw=self.lw)

        # get ellipse color
        if self.ellipse_cmap.find('seg') > 0:
            ellipd.set_facecolor(mtcl.get_plot_color(colorarray,
                                                     self.ellipse_colorby,
                                                     self.ellipse_cmap,
                                                     self.ellipse_range[0],
                                                     self.ellipse_range[1],
                                                     bounds=bounds))
        else:
            ellipd.set_facecolor(mtcl.get_plot_color(colorarray,
                                                     self.ellipse_colorby,
                                                     self.ellipse_cmap,
                                                     self.ellipse_range[0],
                                                     self.ellipse_range[1]))
            
        return ellipd
        

    # -----------------------------------------------
    # The main plot method for this module
    # -----------------------------------------------
    def plot(self, fig=None, save_path=None, show=True,
             raster_dict={'lons': [], 'lats': [],
                          'vals': [], 'levels': 50, 'cmap': 'rainbow',
                          'cbar_title': 'Arbitrary units',
                          'cbar_position': None}):
        """
        Plots the phase tensor map.
        :param fig: optional figure object
        :param save_path: path to folder for saving plots
        :param show: show plots if True
        :param raster_dict: Plotting of raster data is currently only 
                            supported when mapscale='deg'.
                            This parameter is a dictionary of parameters for 
                            plotting raster data,
                            on top of which phase tensor data are plotted.
                            'lons', 'lats' and 'vals'  are one dimensional 
                            lists (or numpy arrays) for longitudes, latitudes
                            and corresponding values, respectively. 'levels', 
                            'cmap' and 'cbar_title' are the number of levels
                            to be used in the colormap, the colormap and its
                            title, respectively.
        """

        # set position properties for the plot
        plt.rcParams['font.size'] = self.font_size

        # make figure instance
        if fig is not None:
            self.fig = fig
        else:
            self.fig = plt.figure(self.fig_num, figsize=self.fig_size,
                                  dpi=self.fig_dpi)
        plt.clf()

        self.ax_ptm = self.fig.add_subplot(1, 1, 1, aspect='equal')

        # plt.locator_params(axis='x', nbins=3)  
        # control number of ticks in axis (nbins ticks)
        # FZ: control tick rotation=30 not that good
        plt.xticks(rotation='vertical')  

        self.add_raster(raster_dict)

        try:
            step = float(self.ellipse_range[2])
        except IndexError:
<<<<<<< HEAD
            if cmap == "mt_seg_bl2wh2rd":
                raise ValueError("Need to input range as (min, max, step)")
=======
            if self.ellipse_cmap == 'mt_seg_bl2wh2rd':
                raise ValueError('Need to input range as (min, max, step)')
>>>>>>> 0a555358
            else:
                step = 3
        nseg = float((self.ellipse_range[1] - self.ellipse_range[0]) / \
                     (2 * step))
        ck = self.ellipse_colorby

        # --> set the bounds on the segmented colormap
<<<<<<< HEAD
        if cmap == "mt_seg_bl2wh2rd":
            bounds = np.arange(ckmin, ckmax + ckstep, ckstep)
=======
        if self.ellipse_cmap == 'mt_seg_bl2wh2rd':
            bounds = np.arange(self.ellipse_range[0], 
                               self.ellipse_range[1] + step,
                               step)
>>>>>>> 0a555358

        # set tick parameters depending on the mapscale
        if self.mapscale == "deg":
            self.tickstrfmt = "%.2f"

        elif self.mapscale == "m" or self.mapscale == "km":
            self.tickstrfmt = "%.0f"

        # make some empty arrays
        elliplist = []
        self.plot_xarr = np.zeros(len(self.mt_list))
        self.plot_yarr = np.zeros(len(self.mt_list))

        for ii, mt_obj in enumerate(self.mt_list):

            new_z_obj = None
            new_tipper_obj = None
            fidx = 0
            if self.interpolate:
<<<<<<< HEAD
                newZ, newTipper = mt.interpolate([self.plot_freq], bounds_error=False)
=======
                new_z_obj, new_tipper_obj = mt_obj.interpolate([self.plot_freq],
                                                 bounds_error=False)
>>>>>>> 0a555358
            else:
                fidx = np.argmin(np.fabs(mt_obj.Z.freq - self.plot_freq))

<<<<<<< HEAD
            if (
                not self.interpolate
                and np.fabs(mt.Z.freq[fidx] - self.plot_freq) < self.ftol
            ) or (self.interpolate):
=======
            if((not self.interpolate and \
                np.fabs(mt_obj.Z.freq[fidx] - self.plot_freq) < self.ftol) or \
               (self.interpolate)):
>>>>>>> 0a555358

                self.jj = fidx
                jj = fidx

                # get phase tensor
<<<<<<< HEAD
                if not self.interpolate:
                    pt = mt.pt
                else:
                    newZ.compute_resistivity_phase()
                    pt = MTpt.PhaseTensor(z_object=newZ)

                # if map scale is lat lon set parameters
                if self.mapscale == "deg":
                    latlist[ii] = mt.latitude
                    lonlist[ii] = mt.longitude
                    plotx = mt.longitude - refpoint[0]
                    ploty = mt.latitude - refpoint[1]

                # if map scale is in meters easting and northing
                elif self.mapscale == "m":
                    east, north, zone = gis_tools.project_point_ll2utm(mt.latitude, 
                                                                       mt.longitude)

                    # set the first point read in as a refernce other points
                    if ii == 0:
                        zone1 = zone
                        plotx = east - refpoint[0]
                        ploty = north - refpoint[1]

                    # read in all the other point
                    else:
                        # check to make sure the zone is the same this needs
                        # to be more rigorously done
                        if zone1 != zone:
                            print("Zone change at station " + mt.station)
                            if zone1[0:2] == zone[0:2]:
                                pass
                            elif int(zone1[0:2]) < int(zone[0:2]):
                                east += 500000
                            else:
                                east -= -500000
                            latlist[ii] = north - refpoint[1]
                            lonlist[ii] = east - refpoint[0]
                            plotx = east - refpoint[0]
                            ploty = north - refpoint[1]
                        else:
                            latlist[ii] = north - refpoint[1]
                            lonlist[ii] = east - refpoint[0]
                            plotx = east - refpoint[0]
                            ploty = north - refpoint[1]

                # if mapscale is in km easting and northing
                elif self.mapscale == "km":
                    east, north, zone = gis_tools.project_point_ll2utm(mt.latitude,
                                                                       mt.longitude)
                    if ii == 0:
                        zone1 = zone
                        plotx = (east - refpoint[0]) / 1000.0
                        ploty = (north - refpoint[1]) / 1000.0

                    else:
                        if zone1 != zone:
                            print("Zone change at station " + mt.station)
                            if zone1[0:2] == zone[0:2]:
                                pass
                            elif int(zone1[0:2]) < int(zone[0:2]):
                                east += 500000
                            else:
                                east -= 500000
                            latlist[ii] = (north - refpoint[1]) / 1000.0
                            lonlist[ii] = (east - refpoint[0]) / 1000.0
                            plotx = (east - refpoint[0]) / 1000.0
                            ploty = (north - refpoint[1]) / 1000.0
                        else:
                            latlist[ii] = (north - refpoint[1]) / 1000.0
                            lonlist[ii] = (east - refpoint[0]) / 1000.0
                            plotx = (east - refpoint[0]) / 1000.0
                            ploty = (north - refpoint[1]) / 1000.0
                else:
                    raise NameError("mapscale not recognized")
=======
                if(not self.interpolate):
                    pt = mt_obj.pt
                else:
                    new_z_obj.compute_resistivity_phase()
                    pt = MTpt.PhaseTensor(z_object=new_z_obj)
>>>>>>> 0a555358

                plot_x, plot_y = self.get_xy(mt_obj)
                # put the location of each ellipse into an array in x and y
<<<<<<< HEAD
                self.plot_xarr[ii] = plotx
                self.plot_yarr[ii] = ploty

                # --> set local variables
                phimin = np.nan_to_num(pt.phimin[jj])
                phimax = np.nan_to_num(pt.phimax[jj])
                eangle = np.nan_to_num(pt.azimuth[jj])

                # output to csv file:
                # print('OUTCSV', mt.station, plotx, ploty, phimin, phimax, eangle)

                if cmap == "mt_seg_bl2wh2rd":
                    bounds = np.arange(ckmin, ckmax + ckstep, ckstep)
                    nseg = float((ckmax - ckmin) / (2 * ckstep))

                # get the properties to color the ellipses by
                if (
                    self.ellipse_colorby == "phiminang"
                    or self.ellipse_colorby == "phimin"
                ):
                    colorarray = pt.phimin[jj]

                elif self.ellipse_colorby == "phimax":
                    colorarray = pt.phimax[jj]

                elif self.ellipse_colorby == "phidet":
                    colorarray = np.sqrt(abs(pt.det[jj])) * (180 / np.pi)

                elif (
                    self.ellipse_colorby == "skew" or self.ellipse_colorby == "skew_seg"
                ):
                    colorarray = pt.beta[jj]

                elif (
                    self.ellipse_colorby == "normalized_skew"
                    or self.ellipse_colorby == "normalized_skew_seg"
                ):
                    colorarray = 2 * pt.beta[jj]

                elif self.ellipse_colorby == "ellipticity":
                    colorarray = pt.ellipticity[jj]

                else:
                    raise NameError(self.ellipse_colorby + " is not supported")

                # --> get ellipse properties
                # if the ellipse size is not physically correct make it a dot
                if phimax == 0 or phimax > 100 or phimin == 0 or phimin > 100:
                    eheight = 0.0000001 * es
                    ewidth = 0.0000001 * es
                else:
                    scaling = es / phimax
                    eheight = phimin * scaling
                    ewidth = phimax * scaling

                # make an ellipse
                ellipd = patches.Ellipse(
                    (plotx, ploty),
                    width=ewidth,
                    height=eheight,
                    angle=90 - eangle,
                    lw=self.lw,
                    **self.kwargs
                )

                # get ellipse color
                if cmap.find("seg") > 0:
                    ellipd.set_facecolor(
                        mtcl.get_plot_color(
                            colorarray,
                            self.ellipse_colorby,
                            cmap,
                            ckmin,
                            ckmax,
                            bounds=bounds,
                        )
                    )
                else:
                    ellipd.set_facecolor(
                        mtcl.get_plot_color(
                            colorarray, self.ellipse_colorby, cmap, ckmin, ckmax
                        )
                    )
=======
                self.plot_xarr[ii] = plot_x
                self.plot_yarr[ii] = plot_y
                
                ellipd = self.get_pt_ellipse(pt, plot_x, plot_y)
>>>>>>> 0a555358

                # ==> add ellipse to the plot
                elliplist.append(ellipd)
                self.ax_ptm.add_artist(ellipd)

                # -----------Plot Induction Arrows---------------------------
<<<<<<< HEAD
                if self.plot_tipper.find("y") == 0:

                    # get tipper

                    if mt.Tipper.tipper is None:
                        mt.Tipper.tipper = np.zeros(
                            (len(mt.period), 1, 2), dtype="complex"
                        )

                    # make some local parameters for easier typing
                    ascale = self.arrow_size
                    adir = self.arrow_direction * np.pi

                    # plot real tipper
                    ti = None
                    if not self.interpolate:
                        ti = mt.Tipper
                    else:
                        ti = newTipper
                    # end if

                    if self.plot_tipper == "yri" or self.plot_tipper == "yr":
                        if ti.mag_real[jj] <= self.arrow_threshold:
                            txr = (
                                ti.mag_real[jj]
                                * ascale
                                * np.sin((ti.angle_real[jj]) * np.pi / 180 + adir)
                            )
                            tyr = (
                                ti.mag_real[jj]
                                * ascale
                                * np.cos((ti.angle_real[jj]) * np.pi / 180 + adir)
                            )

                            lpax.arrow(
                                plotx,
                                ploty,
                                txr,
                                tyr,
                                width=self.arrow_lw,
                                facecolor=self.arrow_color_real,
                                edgecolor=self.arrow_color_real,
                                length_includes_head=False,
                                head_width=self.arrow_head_width,
                                head_length=self.arrow_head_length,
                            )
                        else:
                            pass

                    # plot imaginary tipper
                    if self.plot_tipper == "yri" or self.plot_tipper == "yi":
                        if ti.mag_imag[jj] <= self.arrow_threshold:
                            txi = (
                                ti.mag_imag[jj]
                                * ascale
                                * np.sin((ti.angle_imag[jj]) * np.pi / 180 + adir)
                            )
                            tyi = (
                                ti.mag_imag[jj]
                                * ascale
                                * np.cos((ti.angle_imag[jj]) * np.pi / 180 + adir)
                            )

                            lpax.arrow(
                                plotx,
                                ploty,
                                txi,
                                tyi,
                                width=self.arrow_lw,
                                facecolor=self.arrow_color_imag,
                                edgecolor=self.arrow_color_imag,
                                length_includes_head=False,
                                head_width=self.arrow_head_width,
                                head_length=self.arrow_head_length,
                            )

                # ------------Plot station name------------------------------
                try:
                    lpax.text(
                        plotx,
                        ploty + self.station_pad,
                        mt.station[self.station_id[0] : self.station_id[1]],
                        horizontalalignment="center",
                        verticalalignment="baseline",
                        fontdict=self.station_font_dict,
                    )
                except AttributeError:
                    pass

            # ==> print a message if couldn't find the freq
            else:
                _logger.warn(
                    "Did not find {0:.5g} Hz for station {1}".format(
                        self.plot_freq, mt.station
                    )
                )

        # --> set axes properties depending on map scale------------------------
        if self.mapscale == "deg":
            lpax.set_xlabel(
                "Longitude", fontsize=self.font_size, fontweight="bold"  # +2,
            )
            lpax.set_ylabel(
                "Latitude", fontsize=self.font_size, fontweight="bold"  # +2,
            )

        elif self.mapscale == "m":
            lpax.set_xlabel(
                "Easting (m)", fontsize=self.font_size, fontweight="bold"  # +2,
            )
            lpax.set_ylabel(
                "Northing (m)", fontsize=self.font_size, fontweight="bold"  # +2,
            )

        elif self.mapscale == "km":
            lpax.set_xlabel(
                "Easting (km)", fontsize=self.font_size, fontweight="bold"  # +2,
            )
            lpax.set_ylabel(
                "Northing (km)", fontsize=self.font_size, fontweight="bold"  # +2,
            )

        # --> set plot limits
        #    need to exclude zero values from the calculation of min/max!!!!
        lpax.set_xlim(
            self.plot_xarr[self.plot_xarr != 0.0].min() - self.xpad,
            self.plot_xarr[self.plot_xarr != 0.0].max() + self.xpad,
        )
        lpax.set_ylim(
            self.plot_yarr[self.plot_yarr != 0.0].min() - self.xpad,
            self.plot_yarr[self.plot_xarr != 0.0].max() + self.xpad,
        )
=======
                if self.plot_tipper.find('y') == 0:
                    # get phase tensor
                    if not self.interpolate:
                        new_tipper_obj = mt_obj.Tipper
                    else:
                        new_tipper_obj.compute_mag_direction()
                    
                    if mt_obj.Tipper.tipper is None:
                        continue
                    self.add_tipper(new_tipper_obj, plot_x, plot_y)

                # ------------Plot station name------------------------------
                if self.plot_station:
                    try:
                        name = mt_obj.station[self.station_id[0]:self.station_id[1]]
                        self.ax_ptm.text(plot_x,
                                         plot_y + self.station_pad,
                                         name,
                                         horizontalalignment='center',
                                         verticalalignment='baseline',
                                         fontdict=self.station_font_dict)
                    except AttributeError:
                        pass

            # ==> print a message if couldn't find the freq
            else:
                _logger.warn('Did not find {0:.5g} Hz for station {1}'.format(self.plot_freq, mt_obj.station))

        # --> set axes properties depending on map scale------------------------
        if self.mapscale == 'deg':
            self.ax_ptm.set_xlabel('Longitude',
                            fontsize=self.font_size,  # +2,
                            fontweight='bold')
            self.ax_ptm.set_ylabel('Latitude',
                            fontsize=self.font_size,  # +2,
                            fontweight='bold')

        elif self.mapscale == 'm':
            self.ax_ptm.set_xlabel('Easting (m)',
                            fontsize=self.font_size,  # +2,
                            fontweight='bold')
            self.ax_ptm.set_ylabel('Northing (m)',
                            fontsize=self.font_size,  # +2,
                            fontweight='bold')

        elif self.mapscale == 'km':
            self.ax_ptm.set_xlabel('Easting (km)',
                            fontsize=self.font_size,  # +2,
                            fontweight='bold')
            self.ax_ptm.set_ylabel('Northing (km)',
                            fontsize=self.font_size,  # +2,
                            fontweight='bold')

        # --> set plot limits
        #    need to exclude zero values from the calculation of min/max!!!!
        self.ax_ptm.set_xlim(self.plot_xarr[self.plot_xarr != 0.].min() - self.xpad,
                      self.plot_xarr[self.plot_xarr != 0.].max() + self.xpad)
        self.ax_ptm.set_ylim(self.plot_yarr[self.plot_yarr != 0.].min() - self.xpad,
                      self.plot_yarr[self.plot_xarr != 0.].max() + self.xpad)
>>>>>>> 0a555358

        # BM: Now that we have the bounds of the axis, we can plot a
        # background image on the map.
        if self.background_image:
<<<<<<< HEAD
            plot_geotiff_on_axes(
                self.background_image,
                lpax,
                epsg_code=4326,
                band_number=self.bimg_band,
                cmap=self.bimg_cmap,
            )

        # --> set tick label format
        lpax.xaxis.set_major_formatter(FormatStrFormatter(self.tickstrfmt))
        lpax.yaxis.set_major_formatter(FormatStrFormatter(self.tickstrfmt))
        #       lpax.set_xticklabels(np.round(self.plot_xarr, decimals=2),
        #                                rotation=45)
        plt.setp(lpax.get_xticklabels(), rotation=45)
=======
            plot_geotiff_on_axes(self.background_image, self.ax_ptm,
                                 epsg_code=4326, band_number=self.bimg_band,
                                 cmap=self.bimg_cmap)

        # --> set tick label format
        self.ax_ptm.xaxis.set_major_formatter(FormatStrFormatter(self.tickstrfmt))
        self.ax_ptm.yaxis.set_major_formatter(FormatStrFormatter(self.tickstrfmt))
#       self.ax_ptm.set_xticklabels(np.round(self.plot_xarr, decimals=2),
#                                rotation=45)
        plt.setp(self.ax_ptm.get_xticklabels(), rotation=45)
>>>>>>> 0a555358

        # --> set title in period or freq
        if self.tscale == "period":
            titlefreq = "{0:.5g} (s)".format(1.0 / self.plot_freq)
        else:
            titlefreq = "{0:.5g} (Hz)".format(self.plot_freq)

<<<<<<< HEAD
        if not self.plot_title:
            lpax.set_title(
                "Phase Tensor Map for " + titlefreq,
                fontsize=self.font_size + 2,
                fontweight="bold",
            )
        else:
            lpax.set_title(
                self.plot_title + titlefreq,
                fontsize=self.font_size + 2,
                fontweight="bold",
            )

        # --> plot induction arrow scale bar -----------------------------------
        if self.plot_tipper.find("y") == 0:
            parrx = lpax.get_xlim()
            parry = lpax.get_ylim()
=======
        self.ax_ptm.set_title('{0} {1}'.format(self.plot_title, titlefreq),
                              fontsize=self.font_size + 2, fontweight='bold')

        # --> plot induction arrow scale bar -----------------------------------
        if self.plot_tipper.find('y') == 0:
            parrx = self.ax_ptm.get_xlim()
            parry = self.ax_ptm.get_ylim()
>>>>>>> 0a555358
            try:
                axpad = self.arrow_legend_xborderpad
            except AttributeError:
                axpad = self.xpad + self.arrow_size

            try:
                aypad = self.arrow_legend_yborderpad
            except AttributeError:
                aypad = self.ypad

            try:
                txtpad = self.arrow_legend_fontpad
            except AttributeError:
<<<<<<< HEAD
                txtpad = 0.25 * es
=======
                txtpad = .25 * self.ellipse_size
>>>>>>> 0a555358

            # make arrow legend postion and arrows coordinates
            if self.arrow_legend_position == "lower right":
                pax = parrx[1] - axpad
                pay = parry[0] + aypad
                # ptx = self.arrow_size
                # pty = 0
                txa = parrx[1] - axpad + self.arrow_size / 2.0
                # txy = pay+txtpad

            elif self.arrow_legend_position == "upper right":
                pax = parrx[1] - axpad
                pay = parry[1] - aypad
                # ptx = self.arrow_size
                # pty = 0
                txa = parrx[1] - axpad + self.arrow_size / 2.0
                # txy = pay+txtpad

            elif self.arrow_legend_position == "lower left":
                pax = parrx[0] + axpad
                pay = parry[0] + aypad
                # ptx = self.arrow_size
                # pty = 0
                txa = parrx[0] + axpad + self.arrow_size / 2.0
                # txy = pay+txtpad

            elif self.arrow_legend_position == "upper left":
                pax = parrx[0] + axpad
                pay = parry[1] - aypad
                # ptx = self.arrow_size
                # pty = 0
                txa = parrx[0] + axpad + self.arrow_size / 2.0
                # txy = pay+txtpad
            else:
                pass  # raise NameError('arrowlegend not supported.')

            # FZ: Sudpip?
            ptx = self.arrow_size
            pty = 0
            # txy = pay + txtpad

<<<<<<< HEAD
            lpax.arrow(
                pax,
                pay,
                ptx,
                pty,
                width=self.arrow_lw,
                facecolor=self.arrow_color_real,
                edgecolor=self.arrow_color_real,
                length_includes_head=False,
                head_width=self.arrow_head_width,
                head_length=self.arrow_head_length,
            )
=======
            self.ax_ptm.arrow(pax,
                              pay,
                              ptx,
                              pty,
                              width=self.arrow_lw,
                              facecolor=self.arrow_color_real,
                              edgecolor=self.arrow_color_real,
                              length_includes_head=False,
                              head_width=self.arrow_head_width,
                              head_length=self.arrow_head_length)
>>>>>>> 0a555358

            # FZ: what is this '|T|=1'? and the horizontal line?
            # self.ax_ptm.text(txa,
            #              txy,
            #              '|T|=1',
            #              horizontalalignment='center',
            #              verticalalignment='baseline',
            #              fontdict={'size':self.font_size,'weight':'bold'})
        # END: if self.plot_tipper.find('yes') == 0 ---------------------------

        # make a grid with color lines
<<<<<<< HEAD
        lpax.grid(True, alpha=0.3, which="major", color=(0.5, 0.5, 0.5), 
                  zorder=0, lw=.5)
        lpax.set_axisbelow(True)
=======
        self.ax_ptm.grid(True, alpha=.3, which='both', color=(0.5, 0.5, 0.5))
        self.ax_ptm.set_axisbelow(True)
>>>>>>> 0a555358
        if self.minorticks_on:
            plt.minorticks_on()  # turn on minor ticks automatically

        # ==> make a colorbar with appropriate colors
        if self.cb_position is None:
<<<<<<< HEAD
            lpax2, kw = mcb.make_axes(
                lpax, orientation=self.cb_orientation, shrink=0.35
            )
=======
            self.ax_cb, kw = mcb.make_axes(self.ax_ptm,
                                      orientation=self.cb_orientation,
                                      shrink=.35)
>>>>>>> 0a555358
            # FZ: try to fix colorbar h-position
            # from mpl_toolkits.axes_grid1 import make_axes_locatable
            #
            # # create an axes on the right side of ax. The width of cax will be 5%
            # # of ax and the padding between cax and ax will be fixed at 0.05 inch.
            # divider = make_axes_locatable(self.ax)
            # self.ax2 = divider.append_axes("right", size="5%", pad=0.05)

        else:
            self.ax_cb = self.fig.add_axes(self.cb_position)

<<<<<<< HEAD
        if cmap == "mt_seg_bl2wh2rd":
=======
        if self.ellipse_cmap == 'mt_seg_bl2wh2rd':
>>>>>>> 0a555358
            # make a color list
            self.clist = [
                (cc, cc, 1) for cc in np.arange(0, 1 + 1.0 / (nseg), 1.0 / (nseg))
            ] + [(1, cc, cc) for cc in np.arange(1, -1.0 / (nseg), -1.0 / (nseg))]

            # make segmented colormap
            mt_seg_bl2wh2rd = colors.ListedColormap(self.clist)

            # make bounds so that the middle is white
            bounds = np.arange(self.ellipse_range[0] - self.ellipse_range[2], self.ellipse_range[1] + 2 * self.ellipse_range[2], self.ellipse_range[2])

            # normalize the colors
            norms = colors.BoundaryNorm(bounds, mt_seg_bl2wh2rd.N)

            # make the colorbar
<<<<<<< HEAD
            self.cb = mcb.ColorbarBase(
                lpax2,
                cmap=mt_seg_bl2wh2rd,
                norm=norms,
                orientation=self.cb_orientation,
                ticks=bounds[1:-1],
            )
=======
            self.cb = mcb.ColorbarBase(self.ax_cb,
                                       cmap=mt_seg_bl2wh2rd,
                                       norm=norms,
                                       orientation=self.cb_orientation,
                                       ticks=bounds[1:-1])
>>>>>>> 0a555358
        else:
            if self.ellipse_cmap in list(mtcl.cmapdict.keys()):
                cmap_input = mtcl.cmapdict[self.ellipse_cmap]
            else:
<<<<<<< HEAD
                cmap_input = mtcl.cm.get_cmap(cmap)
            self.cb = mcb.ColorbarBase(
                lpax2,
                cmap=cmap_input,  # mtcl.cmapdict[cmap],
                norm=colors.Normalize(vmin=ckmin, vmax=ckmax),
                orientation=self.cb_orientation,
            )
=======
                cmap_input = mtcl.cm.get_cmap(self.ellipse_cmap)
            self.cb = mcb.ColorbarBase(self.ax_cb,
                                       cmap=cmap_input,  # mtcl.cmapdict[cmap],
                                       norm=colors.Normalize(vmin=self.ellipse_range[0],
                                                             vmax=self.ellipse_range[1]),
                                       orientation=self.cb_orientation)
>>>>>>> 0a555358

        # label the color bar accordingly
        self.cb.set_label(
            mtpl.ckdict[ck], fontdict={"size": self.font_size, "weight": "bold"}
        )

        # place the label in the correct location
        if self.cb_orientation == "horizontal":
            self.cb.ax.xaxis.set_label_position("top")
            self.cb.ax.xaxis.set_label_coords(0.5, 1.3)

        elif self.cb_orientation == "vertical":
            self.cb.ax.yaxis.set_label_position("right")
            self.cb.ax.yaxis.set_label_coords(1.25, 0.5)
            self.cb.ax.yaxis.tick_left()
            self.cb.ax.tick_params(axis="y", direction="in")

        # --> add reference ellipse:  (legend of ellipse size=1)
        # FZ: remove the following section if no show of Phi
        show_phi = False  # JingMingDuan does not want to show the black circle - it's not useful
        if show_phi is True:
<<<<<<< HEAD
            ref_ellip = patches.Ellipse((0, 0.0), width=es, height=es, angle=0)
            ref_ellip.set_facecolor((0, 0, 0))
            ref_ax_loc = list(lpax2.get_position().bounds)
            ref_ax_loc[0] *= 0.95
            ref_ax_loc[1] -= 0.17
            ref_ax_loc[2] = 0.1
            ref_ax_loc[3] = 0.1
            self.ref_ax = lpfig.add_axes(ref_ax_loc, aspect="equal")
            self.ref_ax.add_artist(ref_ellip)
            self.ref_ax.set_xlim(-es / 2.0 * 1.05, es / 2.0 * 1.05)
            self.ref_ax.set_ylim(-es / 2.0 * 1.05, es / 2.0 * 1.05)
=======
            ref_ellip = patches.Ellipse((0, .0),
                                        width=self.ellipse_size,
                                        height=self.ellipse_size,
                                        angle=0)
            ref_ellip.set_facecolor((0, 0, 0))
            ref_ax_loc = list(self.ax_cb.get_position().bounds)
            ref_ax_loc[0] *= .95
            ref_ax_loc[1] -= .17
            ref_ax_loc[2] = .1
            ref_ax_loc[3] = .1
            self.ref_ax = self.fig.add_axes(ref_ax_loc, aspect='equal')
            self.ref_ax.add_artist(ref_ellip)
            self.ref_ax.set_xlim(-self.ellipse_size / 2. * 1.05, self.ellipse_size / 2. * 1.05)
            self.ref_ax.set_ylim(-self.ellipse_size / 2. * 1.05, self.ellipse_size / 2. * 1.05)
>>>>>>> 0a555358
            plt.setp(self.ref_ax.xaxis.get_ticklabels(), visible=False)
            plt.setp(self.ref_ax.yaxis.get_ticklabels(), visible=False)
            self.ref_ax.set_title(r"$\Phi$ = 1")
            
        self.ax = lpax

        if show:
            # always show, and adjust the figure before saving it below. The
            # figure size ratio are all different!!
            plt.show()

        # the figure need to be closed (X) then the following code save it to a
        # file.
        if save_path is not None:
            figfile = self.save_figure(save_path)  # , fig_dpi=300)
        else:
            figfile = None

        # self.export_params_to_file('E:/tmp')

        return figfile

    def save_figure(
        self,
        save_fn,
        file_format="pdf",
        orientation="portrait",
        fig_dpi=None,
        close_plot="y",
    ):
        """
        save_plot will save the figure to save_fn.

        Arguments:
        -----------

            **save_fn** : string
                          full path to save figure to, can be input as
                          * directory path -> the directory path to save to
                            in which the file will be saved as
                            save_fn/station_name_ResPhase.file_format

                          * full path -> file will be save to the given
                            path.  If you use this option then the format
                            will be assumed to be provided by the path

            **file_format** : [ jpg | png | pdf | eps | svg ]
                              file type of saved figure pdf,svg,eps...

            **orientation** : [ landscape | portrait ]
                              orientation in which the file will be saved
                              *default* is portrait

            **fig_dpi** : int
                          The resolution in dots-per-inch the file will be
                          saved.  If None then the dpi will be that at
                          which the figure was made.  I don't think that
                          it can be larger than dpi of the figure.

            **close_plot** : [ y | n ]
                             * 'y' will close the plot after saving.
                             * 'n' will leave plot open
        """

        sf = "_{0:.6g}".format(self.plot_freq)

        if fig_dpi is None:
            fig_dpi = self.fig_dpi

        # FZ: fixed the following logic
        if os.path.isdir(save_fn):  # FZ: assume save-fn is a directory
            if not os.path.exists(save_fn):
                os.mkdir(save_fn)

            # make a file name
            fname = "PTmap_DPI%s_%s_%sHz.%s" % (
                str(self.fig_dpi),
                self.ellipse_colorby,
                sf,
                file_format,
            )
            path2savefile = os.path.join(save_fn, fname)
        #            self.fig.savefig(path2savefile, dpi=fig_dpi, format=file_format, orientation=orientation,
        #                             bbox_inches='tight')
        else:  # FZ: assume save-fn is a path2file= "path2/afile.fmt"
            file_format = save_fn.split(".")[-1]
            if file_format is None or file_format not in ["png", "jpg"]:
                _logger.error(
                    "Error: output file name is not correctly provided:", save_fn
                )
                raise Exception("output file name is not correctly provided!!!")

            path2savefile = save_fn
            self.fig.savefig(
                path2savefile,
                dpi=fig_dpi,
                format=file_format,
                orientation=orientation,
                bbox_inches="tight",
            )
            # plt.clf()
            # plt.close(self.fig)

        if close_plot == "y":
            plt.clf()
            plt.close(self.fig)
        else:
            pass

        self.fig_fn = save_fn
        _logger.debug("Saved figure to: %s", self.fig_fn)

    def update_plot(self):
        """
        update any parameters that where changed using the built-in draw from
        canvas.

        Use this if you change an of the .fig or axes properties
        """

        self.fig.canvas.draw()

    def redraw_plot(self):
        """
        use this function if you updated some attributes and want to re-plot.
        """

        self.fig.clf()
        self.plot()

    def export_params_to_file(self, save_path=None):
        """
        write text files for all the phase tensor parameters.
        :param save_path: string path to save files into.
        File naming pattern is like save_path/PhaseTensorTipper_Params_freq.csv/table
        **Files Content **
                *station
                *lon
                *lat
                *phi_min
                *phi_max
                *skew
                *ellipticity
                *azimuth
                *tipper_mag_real
                *tipper_ang_real
                *tipper_mag_imag
                *tipper_ang_imag

        :return: path2savedfile
        """

        # create a save path for files
        if save_path is None:
            _logger.info("No save_path provided. ")
            return None
            # try:
            #     svpath = os.path.join(os.path.dirname(self.mt_list[0].fn),
            #                           'PTMaps')
            # except TypeError:
            #     raise IOError('Need to input save_path, could not find path')
        else:
            svpath = save_path

        # if the folder doesn't exist make it
        if not os.path.exists(svpath):
            os.mkdir(svpath)

        # make sure the attributes are there if not get them
        try:
            self.plot_xarr
        except AttributeError:
            self.plot(show=False)

        # sort the x and y in ascending order to get placement in the file right
        xlist = np.sort(abs(self.plot_xarr))
        ylist = np.sort(abs(self.plot_yarr))

        # get the indicies of where the values should go in map view of the
        # text file
        nx = self.plot_xarr.shape[0]
        xyloc = np.zeros((nx, 2), np.uint)
        for jj, xx in enumerate(self.plot_xarr):
            xyloc[jj, 0] = np.where(xlist == abs(xx))[0][0]
            xyloc[jj, 1] = np.where(ylist == abs(self.plot_yarr[jj]))[0][0]

        # create arrays that simulate map view in a text file
        phiminmap = np.zeros((xlist.shape[0], ylist.shape[0]))
        phimaxmap = np.zeros((xlist.shape[0], ylist.shape[0]))
        azimuthmap = np.zeros((xlist.shape[0], ylist.shape[0]))
        ellipmap = np.zeros((xlist.shape[0], ylist.shape[0]))
        betamap = np.zeros((xlist.shape[0], ylist.shape[0]))
        trmap = np.zeros((xlist.shape[0], ylist.shape[0]))
        trazmap = np.zeros((xlist.shape[0], ylist.shape[0]))
        timap = np.zeros((xlist.shape[0], ylist.shape[0]))
        tiazmap = np.zeros((xlist.shape[0], ylist.shape[0]))
        stationmap = np.zeros((xlist.shape[0], ylist.shape[0]), dtype="|S8")

        station_location = {}  # a dict to store all mt_obj stations (lan lat)

        # put the information into the zeroed arrays
        for ii in range(nx):
            mt1 = self.mt_list[ii]

            # try to find the freq in the freq list of each file
            freqfind = [
                ff
                for ff, f2 in enumerate(mt1.Z.freq)
                if self.plot_freq * (1 - self.ftol)
                < f2
                < self.plot_freq * (1 + self.ftol)
            ]
            try:
                j2 = freqfind[0]
                # freq0 = mt1.Z.freq[j2]  # should use the closest freq from this list found within the tolerance range

                pt = mt1.pt
                tp = mt1.Tipper

                if pt.phimin[0] is not None:
                    phiminmap[xyloc[ii, 0], xyloc[ii, 1]] = pt.phimin[0][self.jj]
                    phimaxmap[xyloc[ii, 0], xyloc[ii, 1]] = pt.phimax[0][self.jj]
                    azimuthmap[xyloc[ii, 0], xyloc[ii, 1]] = pt.azimuth[0][self.jj]
                    ellipmap[xyloc[ii, 0], xyloc[ii, 1]] = pt.ellipticity[0][self.jj]
                    betamap[xyloc[ii, 0], xyloc[ii, 1]] = pt.beta[0][self.jj]

                if tp.mag_real is not None:
                    trmap[xyloc[ii, 0], xyloc[ii, 1]] = tp.mag_real[self.jj]
                    trazmap[xyloc[ii, 0], xyloc[ii, 1]] = tp.angle_real[self.jj]
                    timap[xyloc[ii, 0], xyloc[ii, 1]] = tp.mag_imag[self.jj]
                    tiazmap[xyloc[ii, 0], xyloc[ii, 1]] = tp.angle_imag[self.jj]
                try:
                    stationmap[xyloc[ii, 0], xyloc[ii, 1]] = mt1.station[
                        self.station_id[0] : self.station_id[1]
                    ]
                except AttributeError:
                    stationmap[xyloc[ii, 0], xyloc[ii, 1]] = mt1.station

                station_location[stationmap[xyloc[ii, 0], xyloc[ii, 1]]] = (
                    mt1.longitude,
                    mt1.latitude,
                    mt1.freq[j2],
                )
            except IndexError:
                _logger.warn(
                    "Did not find {0:.5g} Hz for station {1}".format(
                        self.plot_freq, mt1.station
                    )
                )

        # ----------------------write files-------------------------------------
        svfn = "Map_{0:.6g}Hz".format(self.plot_freq)
        ptminfid = open(os.path.join(svpath, svfn + ".phimin"), "w")
        ptmaxfid = open(os.path.join(svpath, svfn + ".phimax"), "w")
        ptazmfid = open(os.path.join(svpath, svfn + ".azimuth"), "w")
        ptskwfid = open(os.path.join(svpath, svfn + ".skew"), "w")
        ptellfid = open(os.path.join(svpath, svfn + ".ellipticity"), "w")
        tprmgfid = open(os.path.join(svpath, svfn + ".tipper_mag_real"), "w")
        tprazfid = open(os.path.join(svpath, svfn + ".tipper_ang_real"), "w")
        tpimgfid = open(os.path.join(svpath, svfn + ".tipper_mag_imag"), "w")
        tpiazfid = open(os.path.join(svpath, svfn + ".tipper_ang_imag"), "w")
        statnfid = open(os.path.join(svpath, svfn + ".station"), "w")
        tablefid = open(os.path.join(svpath, svfn + ".table"), "w")

        for ly in range(ylist.shape[0]):
            for lx in range(xlist.shape[0]):
                # if there is nothing there write some spaces
                if phiminmap[lx, ly] == 0.0:
                    ptminfid.write("{0:^8}".format(" "))
                    ptmaxfid.write("{0:^8}".format(" "))
                    ptazmfid.write("{0:^8}".format(" "))
                    ptskwfid.write("{0:^8}".format(" "))
                    ptellfid.write("{0:^8}".format(" "))
                    tprmgfid.write("{0:^8}".format(" "))
                    tprazfid.write("{0:^8}".format(" "))
                    tpimgfid.write("{0:^8}".format(" "))
                    tpiazfid.write("{0:^8}".format(" "))
                    statnfid.write("{0:^8}".format(" "))

                else:
                    ptminfid.write(mtpl.make_value_str(phiminmap[lx, ly]))
                    ptmaxfid.write(mtpl.make_value_str(phimaxmap[lx, ly]))
                    ptazmfid.write(mtpl.make_value_str(azimuthmap[lx, ly]))
                    ptskwfid.write(mtpl.make_value_str(betamap[lx, ly]))
                    ptellfid.write(mtpl.make_value_str(ellipmap[lx, ly]))
                    tprmgfid.write(mtpl.make_value_str(trmap[lx, ly]))
                    tprazfid.write(mtpl.make_value_str(trazmap[lx, ly]))
                    tpimgfid.write(mtpl.make_value_str(timap[lx, ly]))
                    tpiazfid.write(mtpl.make_value_str(tiazmap[lx, ly]))
                    statnfid.write("{0:^8}".format(stationmap[lx, ly]))

            # make sure there is an end of line
            ptminfid.write("\n")
            ptmaxfid.write("\n")
            ptazmfid.write("\n")
            ptskwfid.write("\n")
            ptellfid.write("\n")
            tprmgfid.write("\n")
            tprazfid.write("\n")
            tpimgfid.write("\n")
            tpiazfid.write("\n")
            statnfid.write("\n")

        # close the files
        ptminfid.close()
        ptmaxfid.close()
        ptazmfid.close()
        ptskwfid.close()
        ptellfid.close()
        tprmgfid.close()
        tprazfid.close()
        tpimgfid.close()
        tpiazfid.close()
        statnfid.close()

        # --> write the table file
        # write header
        for ss in [
            "station",
            "lon",
            "lat",
            "phi_min",
            "phi_max",
            "skew",
            "ellipticity",
            "azimuth",
            "tip_mag_re",
            "tip_ang_re",
            "tip_mag_im",
            "tip_ang_im",
            "frequency",
        ]:
            tablefid.write("{0:^12}".format(ss))
        tablefid.write("\n")

        for ii in range(nx):
            xx, yy = xyloc[ii, 0], xyloc[ii, 1]
            if stationmap[xx, yy] is None or len(stationmap[xx, yy]) < 1:
                pass  # station not having the freq
            else:  # only those stations with the given freq
                # Station
                tablefid.write("{0:^12}".format(stationmap[xx, yy]))
                # lon
                tablefid.write(
                    mtpl.make_value_str(
                        station_location[stationmap[xx, yy]][0], spacing="{0:^12}"
                    )
                )
                # lat
                tablefid.write(
                    mtpl.make_value_str(
                        station_location[stationmap[xx, yy]][1], spacing="{0:^12}"
                    )
                )
                # phi_min
                tablefid.write(
                    mtpl.make_value_str(phiminmap[xx, yy], spacing="{0:^12}")
                )
                # phi_max
                tablefid.write(
                    mtpl.make_value_str(phimaxmap[xx, yy], spacing="{0:^12}")
                )
                # beta_skew
                tablefid.write(mtpl.make_value_str(betamap[xx, yy], spacing="{0:^12}"))
                # ellip
                tablefid.write(mtpl.make_value_str(ellipmap[xx, yy], spacing="{0:^12}"))
                # azimuth
                tablefid.write(
                    mtpl.make_value_str(azimuthmap[xx, yy], spacing="{0:^12}")
                )
                # tiprmag
                tablefid.write(mtpl.make_value_str(trmap[xx, yy], spacing="{0:^12}"))
                # tiprang
                tablefid.write(mtpl.make_value_str(trazmap[xx, yy], spacing="{0:^12}"))
                # tipimag
                tablefid.write(mtpl.make_value_str(timap[xx, yy], spacing="{0:^12}"))
                # tipiang
                tablefid.write(mtpl.make_value_str(tiazmap[xx, yy], spacing="{0:^12}"))
                # frequency
                tablefid.write(
                    mtpl.make_value_str(
                        station_location[stationmap[xx, yy]][2], spacing="{0:^12}"
                    )
                )
                tablefid.write("\n")

        tablefid.write("\n")

        _logger.info("Wrote files to {}".format(svpath))

        return svpath

    def __str__(self):
        """
        rewrite the string builtin to give a useful message
        """

        return "Plots phase tensor maps for one freq"


# ====================================================================
# How to test use this module
# User modify scripts below to provide three things, 1) edidir the path to an edi folder, 2) plot_freq 3) output_dir
# For more advanced commandline script see: examples/cmdline
#  =======================================================================
if __name__ == "__main__":
    imaging = os.path.dirname(__file__)
    mtpy = os.path.dirname(imaging)
    base = os.path.dirname(mtpy)
    examples = os.path.join(base, "examples")
    data = os.path.join(examples, "data")
    edidir = os.path.join(data, "edi_files_2")

    edi_file_list = glob.glob(edidir + "/*.edi")
    savedir = "/tmp"

    plot_freq = 1e-2
    ptm_obj = PlotPhaseTensorMaps(
        fn_list=edi_file_list,
        plot_freq=plot_freq,
        ftol=0.2,
        interpolate=True,
        xpad=0.02,
        plot_tipper="yr",
        edgecolor="k",
        lw=0.1,
        alpha=1,
        minorticks_on=False,
        ellipse_size=0.2,
        ellipse_range=[-10, 10, 2],
        ellipse_colorby="skew",
        arrow_size=0.5,
        ellipse_cmap="mt_seg_bl2wh2rd",
        plot_yn="n",
    )

    # generate raster data
    lons, lats = np.meshgrid(np.linspace(136, 140, 50), np.linspace(-19, -22, 50))
    vals = np.exp(
        -np.sin(np.radians(lons) * 50) ** 2 - np.cos(np.radians(lats) * 70) ** 3
    )

    # plot with raster data
    f = plt.figure(figsize=(8, 6))
    ptm_obj.plot(
        fig=f,
        show=True,
        raster_dict={
            "lons": lons.flatten(),
            "lats": lats.flatten(),
            "vals": vals.flatten(),
            "levels": 50,
            "cmap": "rainbow",
            "cbar_title": "Arbitrary Units",
        },
    )

    ptm_obj.export_params_to_file(save_path=savedir)<|MERGE_RESOLUTION|>--- conflicted
+++ resolved
@@ -389,134 +389,6 @@
         )
 
         # set the freq to plot
-<<<<<<< HEAD
-        self.plot_freq = kwargs.pop("plot_freq", 1.0)
-        self.ftol = kwargs.pop("ftol", 0.1)
-        self.interpolate = kwargs.pop("interpolate", True)
-        # read in map scale
-        self.mapscale = kwargs.pop("mapscale", "deg")
-        # map background image
-        self.background_image = kwargs.pop("background_image", None)
-        self.bimg_band = kwargs.pop("bimg_band", None)
-        self.bimg_cmap = kwargs.pop("bimg_cmap", "viridis")
-
-        # --> set the ellipse properties -------------------
-        # set default size to 2
-        if self.mapscale == "deg":
-            self.ellipse_size = kwargs.pop("ellipse_size", 0.05)
-            self.arrow_size = kwargs.pop("arrow_size", 0.05)
-            self.arrow_head_length = kwargs.pop("arrow_head_length", 0.005)
-            self.arrow_head_width = kwargs.pop("arrow_head_width", 0.005)
-            self.arrow_lw = kwargs.pop("arrow_lw", 0.0005)
-            self.xpad = kwargs.pop("xpad", 0.05)
-            self.ypad = kwargs.pop("xpad", 0.05)
-
-        elif self.mapscale == "m":
-            self.ellipse_size = kwargs.pop("ellipse_size", 500)
-            self.arrow_size = kwargs.pop("arrow_size", 500)
-            self.arrow_head_length = kwargs.pop("arrow_head_length", 50)
-            self.arrow_head_width = kwargs.pop("arrow_head_width", 50)
-            self.arrow_lw = kwargs.pop("arrow_lw", 5)
-            self.xpad = kwargs.pop("xpad", 500)
-            self.ypad = kwargs.pop("xpad", 500)
-
-        elif self.mapscale == "km":
-            self.ellipse_size = kwargs.pop("ellipse_size", 0.5)
-            self.arrow_size = kwargs.pop("arrow_size", 0.5)
-            self.arrow_head_length = kwargs.pop("arrow_head_length", 0.05)
-            self.arrow_head_width = kwargs.pop("arrow_head_width", 0.05)
-            self.arrow_lw = kwargs.pop("arrow_lw", 0.005)
-            self.xpad = kwargs.pop("xpad", 0.5)
-            self.ypad = kwargs.pop("xpad", 0.5)
-
-        self.minorticks_on = kwargs.pop("minorticks_on", True)
-
-        # --> set colorbar properties---------------------------------
-        # set orientation to horizontal
-        cb_dict = kwargs.pop("cb_dict", {})
-        try:
-            self.cb_orientation = cb_dict["orientation"]
-        except KeyError:
-            self.cb_orientation = "vertical"
-
-        # set the position to middle outside the plot
-        try:
-            self.cb_position = cb_dict["position"]
-        except KeyError:
-            self.cb_position = None
-
-        # --> set plot properties ------------------------------
-        # set some of the properties as attributes much to Lars' discontent
-        self.fig_num = kwargs.pop("fig_num", 1)
-        self.plot_num = kwargs.pop("plot_num", 1)
-        self.plot_style = kwargs.pop("plot_style", "1")
-        self.plot_title = kwargs.pop("plot_title", None)
-        self.fig_dpi = kwargs.pop("fig_dpi", 300)
-
-        self.tscale = kwargs.pop("tscale", "period")
-        self.fig_size = kwargs.pop("fig_size", [8, 8])
-        self.tickstrfmt = kwargs.pop("tickstrfmt", "%.2f")
-
-        self.font_size = kwargs.pop("font_size", 7)
-
-        self.ref_ax_loc = kwargs.pop("ref_ax_loc", (0.85, 0.1, 0.1, 0.1))
-        # if rotation angle is an int or float make an array the length of
-        # mt_list for plotting purposes
-
-        self._rot_z = kwargs.pop("rot_z", 0)
-        if isinstance(self._rot_z, float) or isinstance(self._rot_z, int):
-            self._rot_z = np.array([self._rot_z] * len(self.mt_list))
-
-        # if the rotation angle is an array for rotation of different
-        # freq than repeat that rotation array to the len(mt_list)
-        elif isinstance(self._rot_z, np.ndarray):
-            if self._rot_z.shape[0] != len(self.mt_list):
-                self._rot_z = np.repeat(self._rot_z, len(self.mt_list))
-
-        else:
-            pass
-
-        # --> set induction arrow properties -------------------------------
-        self.plot_tipper = kwargs.pop("plot_tipper", "n")
-
-        # --> set arrow legend properties -------------------------------
-        arrow_legend_dict = kwargs.pop("arrow_legend_dict", {})
-
-        self.arrow_legend_position = arrow_legend_dict.pop("position", "lower right")
-
-        # set x-border pad
-        self.arrow_legend_xborderpad = arrow_legend_dict.pop("xborderpad", 0.2)
-
-        # set y-border pad
-        self.arrow_legend_yborderpad = arrow_legend_dict.pop("yborderpad", 0.2)
-
-        # set font pad
-        self.arrow_legend_fontpad = arrow_legend_dict.pop("fontpad", 0.05)
-
-        # set font properties
-        self.arrow_legend_fontdict = arrow_legend_dict.pop(
-            "fontdict", {"size": self.font_size, "weight": "bold"}
-        )
-
-        # --> set a central reference point
-        self.plot_reference_point = kwargs.pop("reference_point", (0, 0))
-
-        # --> set station name properties
-        station_dict = kwargs.pop("station_dict", None)
-        if station_dict is not None:
-            self.station_id = station_dict.pop("id", (0, 2))
-
-            # set spacing of station name and ellipse
-            self.station_pad = station_dict.pop("pad", 0.0005)
-
-            # set font properties of the station label
-            self.station_font_dict = station_dict.pop(
-                "font_dict", {"size": self.font_size, "weight": "bold"}
-            )
-
-        self.plot_yn = kwargs.pop("plot_yn", "y")
-        self.save_fn = kwargs.pop("save_fn", "/c/tmp")
-=======
         self.plot_freq =  1.0
         self.ftol = 0.1
         self.interpolate = True
@@ -607,7 +479,6 @@
 
         self.plot_yn = 'y'
         self.save_fn = "/c/tmp"
->>>>>>> 0a555358
 
         for key, value in kwargs.items():
             setattr(self, key, value)
@@ -626,49 +497,6 @@
         """
         only a single value is allowed
         """
-<<<<<<< HEAD
-
-        # if rotation angle is an int or float make an array the length of
-        # mt_list for plotting purposes
-        if isinstance(rot_z, float) or isinstance(rot_z, int):
-            self._rot_z = np.array([rot_z] * len(self.mt_list))
-
-        # if the rotation angle is an array for rotation of different
-        # freq than repeat that rotation array to the len(mt_list)
-        elif isinstance(rot_z, np.ndarray):
-            if rot_z.shape[0] != len(self.mt_list):
-                self._rot_z = np.repeat(rot_z, len(self.mt_list))
-
-        else:
-            pass
-
-        for ii, mt in enumerate(self.mt_list):
-            mt.rot_z = self._rot_z[ii]
-
-    def _get_rot_z(self):
-        return self._rot_z
-
-    rot_z = property(fget=_get_rot_z, fset=_set_rot_z, doc="""rotation angle(s)""")
-
-    # -----------------------------------------------
-    # The main plot method for this module
-    # -----------------------------------------------
-    def plot(
-        self,
-        fig=None,
-        save_path=None,
-        show=True,
-        raster_dict={
-            "lons": [],
-            "lats": [],
-            "vals": [],
-            "levels": 50,
-            "cmap": "rainbow",
-            "cbar_title": "Arbitrary units",
-            "cbar_position": None,
-        },
-    ):
-=======
         if value == 0:
             return
         for ii, mt_obj in enumerate(self.mt_list):
@@ -677,53 +505,9 @@
         self._rotation_angle = value
         
     def fold_strike(self, strike):
->>>>>>> 0a555358
         """
         
         """
-<<<<<<< HEAD
-
-        # set position properties for the plot
-        plt.rcParams["font.size"] = self.font_size
-        plt.rcParams["figure.subplot.left"] = 0.1
-        plt.rcParams["figure.subplot.right"] = 0.98
-        plt.rcParams["figure.subplot.bottom"] = 0.1
-        plt.rcParams["figure.subplot.top"] = 0.93
-        plt.rcParams["figure.subplot.wspace"] = 0.55
-        plt.rcParams["figure.subplot.hspace"] = 0.70
-        # FZ: tweaks to make plot positioned better
-        # plt.rcParams['font.size']=self.font_size
-        # plt.rcParams['figure.subplot.left']=.1
-        # plt.rcParams['figure.subplot.right']=.90
-        # plt.rcParams['figure.subplot.bottom']=.2
-        # plt.rcParams['figure.subplot.top']=.90
-        # plt.rcParams['figure.subplot.wspace']=.70
-        # plt.rcParams['figure.subplot.hspace']=.70
-
-        lpfig = None
-        lpax = None
-        lpax2 = None
-        # make figure instance
-        if fig is None:
-            self.fig = plt.figure(self.fig_num, figsize=self.fig_size, dpi=self.fig_dpi)
-            # self.fig = plt.figure(self.fig_num, dpi=self.fig_dpi)
-
-            # clear the figure if there is already one up
-            plt.clf()
-            lpfig = self.fig
-        else:
-            lpfig = fig
-        # end if
-
-        lpax = lpfig.add_subplot(1, 1, 1, aspect="equal")
-
-        # plt.locator_params(axis='x', nbins=3)  # control number of ticks in axis (nbins ticks)
-        plt.xticks(rotation="vertical")  # FZ: control tick rotation=30 not that good
-
-        # get the reference point
-        refpoint = self.plot_reference_point
-
-=======
         strike = strike % 180
         strike[np.where(strike > 90)] -= 180
         
@@ -733,7 +517,6 @@
         """
         """
         
->>>>>>> 0a555358
         # plot raster data if provided and if mapscale is 'deg'
         if len(raster_dict["lons"]) and self.mapscale == "deg":
             lons = np.array(raster_dict["lons"])
@@ -745,31 +528,6 @@
             else:
                 vals = np.array(raster_dict["vals"])
 
-<<<<<<< HEAD
-            assert (
-                len(lons) == len(lats) == len(vals)
-            ), "Lons, Lats and Vals must all have the same length"
-
-            lons -= refpoint[0]
-            lats -= refpoint[1]
-            levels = raster_dict.pop("levels", 50)
-            cmap = raster_dict.pop("cmap", "rainbow")
-            cbar_title = raster_dict.pop("cbar_title", "Arbitrary Units")
-            triangulation = tri.Triangulation(lons, lats)
-            cbinfo = lpax.tricontourf(
-                triangulation,
-                vals,
-                levels=np.linspace(vals.min(), vals.max(), levels),
-                cmap=cmap,
-            )
-            if raster_dict["cbar_position"] is not None:
-                cbax = self.fig.add_axes(raster_dict["cbar_position"])
-            else:
-                cbax, kw = mcb.make_axes(
-                    lpax, orientation=self.cb_orientation, shrink=0.35
-                )
-            cbar = lpfig.colorbar(cbinfo, cbax)
-=======
             if not len(lons) == len(lats) == len(vals):
                 msg= 'Raster Lons, Lats and Vals must all have the same length'
                 _logger.error(msg)
@@ -792,7 +550,6 @@
                                          orientation=self.cb_orientation,
                                          shrink=.35)
             cbar = self.fig.colorbar(cbinfo, cbax)
->>>>>>> 0a555358
 
             if self.cb_orientation == "horizontal":
                 cbar.ax.set_xlabel(cbar_title)
@@ -884,28 +641,6 @@
             east, north, zone = gis_tools.project_point_ll2utm(mt_obj.lat,
                                                                mt_obj.lon)
 
-            # set the first point read in as a refernce other points
-            if not hasattr(self._utm_zone_01):
-                self._utm_zone_01 = zone
-                plot_x = east - self.plot_reference_point[0]
-                plot_y = north - self.plot_reference_point[1]
-                
-            else:
-                # check to make sure the zone is the same this needs
-                # to be more rigorously done
-                if self._utm_zone_01 != zone:
-                    print('Zone change at station ' + mt_obj.station)
-                    if zone1[0:2] == zone[0:2]:
-                        pass
-                    elif int(zone1[0:2]) < int(zone[0:2]):
-                        east += 500000
-                    else:
-                        east -= -500000
-                    plot_x = east - self.plot_reference_point[0]
-                    plot_y = north - self.plot_reference_point[1]
-                else:
-                    plot_x = east - self.plot_reference_point[0]
-                    plot_y = north - self.plot_reference_point[1]
                 
             plot_x *= scale
             plot_y *= scale
@@ -1046,13 +781,8 @@
         try:
             step = float(self.ellipse_range[2])
         except IndexError:
-<<<<<<< HEAD
-            if cmap == "mt_seg_bl2wh2rd":
-                raise ValueError("Need to input range as (min, max, step)")
-=======
             if self.ellipse_cmap == 'mt_seg_bl2wh2rd':
                 raise ValueError('Need to input range as (min, max, step)')
->>>>>>> 0a555358
             else:
                 step = 3
         nseg = float((self.ellipse_range[1] - self.ellipse_range[0]) / \
@@ -1060,15 +790,10 @@
         ck = self.ellipse_colorby
 
         # --> set the bounds on the segmented colormap
-<<<<<<< HEAD
-        if cmap == "mt_seg_bl2wh2rd":
-            bounds = np.arange(ckmin, ckmax + ckstep, ckstep)
-=======
         if self.ellipse_cmap == 'mt_seg_bl2wh2rd':
             bounds = np.arange(self.ellipse_range[0], 
                                self.ellipse_range[1] + step,
                                step)
->>>>>>> 0a555358
 
         # set tick parameters depending on the mapscale
         if self.mapscale == "deg":
@@ -1088,346 +813,36 @@
             new_tipper_obj = None
             fidx = 0
             if self.interpolate:
-<<<<<<< HEAD
-                newZ, newTipper = mt.interpolate([self.plot_freq], bounds_error=False)
-=======
                 new_z_obj, new_tipper_obj = mt_obj.interpolate([self.plot_freq],
                                                  bounds_error=False)
->>>>>>> 0a555358
             else:
                 fidx = np.argmin(np.fabs(mt_obj.Z.freq - self.plot_freq))
 
-<<<<<<< HEAD
-            if (
-                not self.interpolate
-                and np.fabs(mt.Z.freq[fidx] - self.plot_freq) < self.ftol
-            ) or (self.interpolate):
-=======
             if((not self.interpolate and \
                 np.fabs(mt_obj.Z.freq[fidx] - self.plot_freq) < self.ftol) or \
                (self.interpolate)):
->>>>>>> 0a555358
 
                 self.jj = fidx
-                jj = fidx
 
                 # get phase tensor
-<<<<<<< HEAD
-                if not self.interpolate:
-                    pt = mt.pt
-                else:
-                    newZ.compute_resistivity_phase()
-                    pt = MTpt.PhaseTensor(z_object=newZ)
-
-                # if map scale is lat lon set parameters
-                if self.mapscale == "deg":
-                    latlist[ii] = mt.latitude
-                    lonlist[ii] = mt.longitude
-                    plotx = mt.longitude - refpoint[0]
-                    ploty = mt.latitude - refpoint[1]
-
-                # if map scale is in meters easting and northing
-                elif self.mapscale == "m":
-                    east, north, zone = gis_tools.project_point_ll2utm(mt.latitude, 
-                                                                       mt.longitude)
-
-                    # set the first point read in as a refernce other points
-                    if ii == 0:
-                        zone1 = zone
-                        plotx = east - refpoint[0]
-                        ploty = north - refpoint[1]
-
-                    # read in all the other point
-                    else:
-                        # check to make sure the zone is the same this needs
-                        # to be more rigorously done
-                        if zone1 != zone:
-                            print("Zone change at station " + mt.station)
-                            if zone1[0:2] == zone[0:2]:
-                                pass
-                            elif int(zone1[0:2]) < int(zone[0:2]):
-                                east += 500000
-                            else:
-                                east -= -500000
-                            latlist[ii] = north - refpoint[1]
-                            lonlist[ii] = east - refpoint[0]
-                            plotx = east - refpoint[0]
-                            ploty = north - refpoint[1]
-                        else:
-                            latlist[ii] = north - refpoint[1]
-                            lonlist[ii] = east - refpoint[0]
-                            plotx = east - refpoint[0]
-                            ploty = north - refpoint[1]
-
-                # if mapscale is in km easting and northing
-                elif self.mapscale == "km":
-                    east, north, zone = gis_tools.project_point_ll2utm(mt.latitude,
-                                                                       mt.longitude)
-                    if ii == 0:
-                        zone1 = zone
-                        plotx = (east - refpoint[0]) / 1000.0
-                        ploty = (north - refpoint[1]) / 1000.0
-
-                    else:
-                        if zone1 != zone:
-                            print("Zone change at station " + mt.station)
-                            if zone1[0:2] == zone[0:2]:
-                                pass
-                            elif int(zone1[0:2]) < int(zone[0:2]):
-                                east += 500000
-                            else:
-                                east -= 500000
-                            latlist[ii] = (north - refpoint[1]) / 1000.0
-                            lonlist[ii] = (east - refpoint[0]) / 1000.0
-                            plotx = (east - refpoint[0]) / 1000.0
-                            ploty = (north - refpoint[1]) / 1000.0
-                        else:
-                            latlist[ii] = (north - refpoint[1]) / 1000.0
-                            lonlist[ii] = (east - refpoint[0]) / 1000.0
-                            plotx = (east - refpoint[0]) / 1000.0
-                            ploty = (north - refpoint[1]) / 1000.0
-                else:
-                    raise NameError("mapscale not recognized")
-=======
                 if(not self.interpolate):
                     pt = mt_obj.pt
                 else:
                     new_z_obj.compute_resistivity_phase()
                     pt = MTpt.PhaseTensor(z_object=new_z_obj)
->>>>>>> 0a555358
 
                 plot_x, plot_y = self.get_xy(mt_obj)
                 # put the location of each ellipse into an array in x and y
-<<<<<<< HEAD
-                self.plot_xarr[ii] = plotx
-                self.plot_yarr[ii] = ploty
-
-                # --> set local variables
-                phimin = np.nan_to_num(pt.phimin[jj])
-                phimax = np.nan_to_num(pt.phimax[jj])
-                eangle = np.nan_to_num(pt.azimuth[jj])
-
-                # output to csv file:
-                # print('OUTCSV', mt.station, plotx, ploty, phimin, phimax, eangle)
-
-                if cmap == "mt_seg_bl2wh2rd":
-                    bounds = np.arange(ckmin, ckmax + ckstep, ckstep)
-                    nseg = float((ckmax - ckmin) / (2 * ckstep))
-
-                # get the properties to color the ellipses by
-                if (
-                    self.ellipse_colorby == "phiminang"
-                    or self.ellipse_colorby == "phimin"
-                ):
-                    colorarray = pt.phimin[jj]
-
-                elif self.ellipse_colorby == "phimax":
-                    colorarray = pt.phimax[jj]
-
-                elif self.ellipse_colorby == "phidet":
-                    colorarray = np.sqrt(abs(pt.det[jj])) * (180 / np.pi)
-
-                elif (
-                    self.ellipse_colorby == "skew" or self.ellipse_colorby == "skew_seg"
-                ):
-                    colorarray = pt.beta[jj]
-
-                elif (
-                    self.ellipse_colorby == "normalized_skew"
-                    or self.ellipse_colorby == "normalized_skew_seg"
-                ):
-                    colorarray = 2 * pt.beta[jj]
-
-                elif self.ellipse_colorby == "ellipticity":
-                    colorarray = pt.ellipticity[jj]
-
-                else:
-                    raise NameError(self.ellipse_colorby + " is not supported")
-
-                # --> get ellipse properties
-                # if the ellipse size is not physically correct make it a dot
-                if phimax == 0 or phimax > 100 or phimin == 0 or phimin > 100:
-                    eheight = 0.0000001 * es
-                    ewidth = 0.0000001 * es
-                else:
-                    scaling = es / phimax
-                    eheight = phimin * scaling
-                    ewidth = phimax * scaling
-
-                # make an ellipse
-                ellipd = patches.Ellipse(
-                    (plotx, ploty),
-                    width=ewidth,
-                    height=eheight,
-                    angle=90 - eangle,
-                    lw=self.lw,
-                    **self.kwargs
-                )
-
-                # get ellipse color
-                if cmap.find("seg") > 0:
-                    ellipd.set_facecolor(
-                        mtcl.get_plot_color(
-                            colorarray,
-                            self.ellipse_colorby,
-                            cmap,
-                            ckmin,
-                            ckmax,
-                            bounds=bounds,
-                        )
-                    )
-                else:
-                    ellipd.set_facecolor(
-                        mtcl.get_plot_color(
-                            colorarray, self.ellipse_colorby, cmap, ckmin, ckmax
-                        )
-                    )
-=======
                 self.plot_xarr[ii] = plot_x
                 self.plot_yarr[ii] = plot_y
                 
                 ellipd = self.get_pt_ellipse(pt, plot_x, plot_y)
->>>>>>> 0a555358
 
                 # ==> add ellipse to the plot
                 elliplist.append(ellipd)
                 self.ax_ptm.add_artist(ellipd)
 
                 # -----------Plot Induction Arrows---------------------------
-<<<<<<< HEAD
-                if self.plot_tipper.find("y") == 0:
-
-                    # get tipper
-
-                    if mt.Tipper.tipper is None:
-                        mt.Tipper.tipper = np.zeros(
-                            (len(mt.period), 1, 2), dtype="complex"
-                        )
-
-                    # make some local parameters for easier typing
-                    ascale = self.arrow_size
-                    adir = self.arrow_direction * np.pi
-
-                    # plot real tipper
-                    ti = None
-                    if not self.interpolate:
-                        ti = mt.Tipper
-                    else:
-                        ti = newTipper
-                    # end if
-
-                    if self.plot_tipper == "yri" or self.plot_tipper == "yr":
-                        if ti.mag_real[jj] <= self.arrow_threshold:
-                            txr = (
-                                ti.mag_real[jj]
-                                * ascale
-                                * np.sin((ti.angle_real[jj]) * np.pi / 180 + adir)
-                            )
-                            tyr = (
-                                ti.mag_real[jj]
-                                * ascale
-                                * np.cos((ti.angle_real[jj]) * np.pi / 180 + adir)
-                            )
-
-                            lpax.arrow(
-                                plotx,
-                                ploty,
-                                txr,
-                                tyr,
-                                width=self.arrow_lw,
-                                facecolor=self.arrow_color_real,
-                                edgecolor=self.arrow_color_real,
-                                length_includes_head=False,
-                                head_width=self.arrow_head_width,
-                                head_length=self.arrow_head_length,
-                            )
-                        else:
-                            pass
-
-                    # plot imaginary tipper
-                    if self.plot_tipper == "yri" or self.plot_tipper == "yi":
-                        if ti.mag_imag[jj] <= self.arrow_threshold:
-                            txi = (
-                                ti.mag_imag[jj]
-                                * ascale
-                                * np.sin((ti.angle_imag[jj]) * np.pi / 180 + adir)
-                            )
-                            tyi = (
-                                ti.mag_imag[jj]
-                                * ascale
-                                * np.cos((ti.angle_imag[jj]) * np.pi / 180 + adir)
-                            )
-
-                            lpax.arrow(
-                                plotx,
-                                ploty,
-                                txi,
-                                tyi,
-                                width=self.arrow_lw,
-                                facecolor=self.arrow_color_imag,
-                                edgecolor=self.arrow_color_imag,
-                                length_includes_head=False,
-                                head_width=self.arrow_head_width,
-                                head_length=self.arrow_head_length,
-                            )
-
-                # ------------Plot station name------------------------------
-                try:
-                    lpax.text(
-                        plotx,
-                        ploty + self.station_pad,
-                        mt.station[self.station_id[0] : self.station_id[1]],
-                        horizontalalignment="center",
-                        verticalalignment="baseline",
-                        fontdict=self.station_font_dict,
-                    )
-                except AttributeError:
-                    pass
-
-            # ==> print a message if couldn't find the freq
-            else:
-                _logger.warn(
-                    "Did not find {0:.5g} Hz for station {1}".format(
-                        self.plot_freq, mt.station
-                    )
-                )
-
-        # --> set axes properties depending on map scale------------------------
-        if self.mapscale == "deg":
-            lpax.set_xlabel(
-                "Longitude", fontsize=self.font_size, fontweight="bold"  # +2,
-            )
-            lpax.set_ylabel(
-                "Latitude", fontsize=self.font_size, fontweight="bold"  # +2,
-            )
-
-        elif self.mapscale == "m":
-            lpax.set_xlabel(
-                "Easting (m)", fontsize=self.font_size, fontweight="bold"  # +2,
-            )
-            lpax.set_ylabel(
-                "Northing (m)", fontsize=self.font_size, fontweight="bold"  # +2,
-            )
-
-        elif self.mapscale == "km":
-            lpax.set_xlabel(
-                "Easting (km)", fontsize=self.font_size, fontweight="bold"  # +2,
-            )
-            lpax.set_ylabel(
-                "Northing (km)", fontsize=self.font_size, fontweight="bold"  # +2,
-            )
-
-        # --> set plot limits
-        #    need to exclude zero values from the calculation of min/max!!!!
-        lpax.set_xlim(
-            self.plot_xarr[self.plot_xarr != 0.0].min() - self.xpad,
-            self.plot_xarr[self.plot_xarr != 0.0].max() + self.xpad,
-        )
-        lpax.set_ylim(
-            self.plot_yarr[self.plot_yarr != 0.0].min() - self.xpad,
-            self.plot_yarr[self.plot_xarr != 0.0].max() + self.xpad,
-        )
-=======
                 if self.plot_tipper.find('y') == 0:
                     # get phase tensor
                     if not self.interpolate:
@@ -1487,27 +902,10 @@
                       self.plot_xarr[self.plot_xarr != 0.].max() + self.xpad)
         self.ax_ptm.set_ylim(self.plot_yarr[self.plot_yarr != 0.].min() - self.xpad,
                       self.plot_yarr[self.plot_xarr != 0.].max() + self.xpad)
->>>>>>> 0a555358
 
         # BM: Now that we have the bounds of the axis, we can plot a
         # background image on the map.
         if self.background_image:
-<<<<<<< HEAD
-            plot_geotiff_on_axes(
-                self.background_image,
-                lpax,
-                epsg_code=4326,
-                band_number=self.bimg_band,
-                cmap=self.bimg_cmap,
-            )
-
-        # --> set tick label format
-        lpax.xaxis.set_major_formatter(FormatStrFormatter(self.tickstrfmt))
-        lpax.yaxis.set_major_formatter(FormatStrFormatter(self.tickstrfmt))
-        #       lpax.set_xticklabels(np.round(self.plot_xarr, decimals=2),
-        #                                rotation=45)
-        plt.setp(lpax.get_xticklabels(), rotation=45)
-=======
             plot_geotiff_on_axes(self.background_image, self.ax_ptm,
                                  epsg_code=4326, band_number=self.bimg_band,
                                  cmap=self.bimg_cmap)
@@ -1515,10 +913,7 @@
         # --> set tick label format
         self.ax_ptm.xaxis.set_major_formatter(FormatStrFormatter(self.tickstrfmt))
         self.ax_ptm.yaxis.set_major_formatter(FormatStrFormatter(self.tickstrfmt))
-#       self.ax_ptm.set_xticklabels(np.round(self.plot_xarr, decimals=2),
-#                                rotation=45)
         plt.setp(self.ax_ptm.get_xticklabels(), rotation=45)
->>>>>>> 0a555358
 
         # --> set title in period or freq
         if self.tscale == "period":
@@ -1526,25 +921,6 @@
         else:
             titlefreq = "{0:.5g} (Hz)".format(self.plot_freq)
 
-<<<<<<< HEAD
-        if not self.plot_title:
-            lpax.set_title(
-                "Phase Tensor Map for " + titlefreq,
-                fontsize=self.font_size + 2,
-                fontweight="bold",
-            )
-        else:
-            lpax.set_title(
-                self.plot_title + titlefreq,
-                fontsize=self.font_size + 2,
-                fontweight="bold",
-            )
-
-        # --> plot induction arrow scale bar -----------------------------------
-        if self.plot_tipper.find("y") == 0:
-            parrx = lpax.get_xlim()
-            parry = lpax.get_ylim()
-=======
         self.ax_ptm.set_title('{0} {1}'.format(self.plot_title, titlefreq),
                               fontsize=self.font_size + 2, fontweight='bold')
 
@@ -1552,7 +928,6 @@
         if self.plot_tipper.find('y') == 0:
             parrx = self.ax_ptm.get_xlim()
             parry = self.ax_ptm.get_ylim()
->>>>>>> 0a555358
             try:
                 axpad = self.arrow_legend_xborderpad
             except AttributeError:
@@ -1566,11 +941,7 @@
             try:
                 txtpad = self.arrow_legend_fontpad
             except AttributeError:
-<<<<<<< HEAD
-                txtpad = 0.25 * es
-=======
                 txtpad = .25 * self.ellipse_size
->>>>>>> 0a555358
 
             # make arrow legend postion and arrows coordinates
             if self.arrow_legend_position == "lower right":
@@ -1612,20 +983,6 @@
             pty = 0
             # txy = pay + txtpad
 
-<<<<<<< HEAD
-            lpax.arrow(
-                pax,
-                pay,
-                ptx,
-                pty,
-                width=self.arrow_lw,
-                facecolor=self.arrow_color_real,
-                edgecolor=self.arrow_color_real,
-                length_includes_head=False,
-                head_width=self.arrow_head_width,
-                head_length=self.arrow_head_length,
-            )
-=======
             self.ax_ptm.arrow(pax,
                               pay,
                               ptx,
@@ -1636,7 +993,6 @@
                               length_includes_head=False,
                               head_width=self.arrow_head_width,
                               head_length=self.arrow_head_length)
->>>>>>> 0a555358
 
             # FZ: what is this '|T|=1'? and the horizontal line?
             # self.ax_ptm.text(txa,
@@ -1648,28 +1004,17 @@
         # END: if self.plot_tipper.find('yes') == 0 ---------------------------
 
         # make a grid with color lines
-<<<<<<< HEAD
-        lpax.grid(True, alpha=0.3, which="major", color=(0.5, 0.5, 0.5), 
-                  zorder=0, lw=.5)
-        lpax.set_axisbelow(True)
-=======
         self.ax_ptm.grid(True, alpha=.3, which='both', color=(0.5, 0.5, 0.5))
         self.ax_ptm.set_axisbelow(True)
->>>>>>> 0a555358
         if self.minorticks_on:
             plt.minorticks_on()  # turn on minor ticks automatically
 
         # ==> make a colorbar with appropriate colors
         if self.cb_position is None:
-<<<<<<< HEAD
-            lpax2, kw = mcb.make_axes(
-                lpax, orientation=self.cb_orientation, shrink=0.35
-            )
-=======
             self.ax_cb, kw = mcb.make_axes(self.ax_ptm,
                                       orientation=self.cb_orientation,
                                       shrink=.35)
->>>>>>> 0a555358
+
             # FZ: try to fix colorbar h-position
             # from mpl_toolkits.axes_grid1 import make_axes_locatable
             #
@@ -1681,11 +1026,7 @@
         else:
             self.ax_cb = self.fig.add_axes(self.cb_position)
 
-<<<<<<< HEAD
-        if cmap == "mt_seg_bl2wh2rd":
-=======
         if self.ellipse_cmap == 'mt_seg_bl2wh2rd':
->>>>>>> 0a555358
             # make a color list
             self.clist = [
                 (cc, cc, 1) for cc in np.arange(0, 1 + 1.0 / (nseg), 1.0 / (nseg))
@@ -1701,41 +1042,21 @@
             norms = colors.BoundaryNorm(bounds, mt_seg_bl2wh2rd.N)
 
             # make the colorbar
-<<<<<<< HEAD
-            self.cb = mcb.ColorbarBase(
-                lpax2,
-                cmap=mt_seg_bl2wh2rd,
-                norm=norms,
-                orientation=self.cb_orientation,
-                ticks=bounds[1:-1],
-            )
-=======
             self.cb = mcb.ColorbarBase(self.ax_cb,
                                        cmap=mt_seg_bl2wh2rd,
                                        norm=norms,
                                        orientation=self.cb_orientation,
                                        ticks=bounds[1:-1])
->>>>>>> 0a555358
         else:
             if self.ellipse_cmap in list(mtcl.cmapdict.keys()):
                 cmap_input = mtcl.cmapdict[self.ellipse_cmap]
             else:
-<<<<<<< HEAD
-                cmap_input = mtcl.cm.get_cmap(cmap)
-            self.cb = mcb.ColorbarBase(
-                lpax2,
-                cmap=cmap_input,  # mtcl.cmapdict[cmap],
-                norm=colors.Normalize(vmin=ckmin, vmax=ckmax),
-                orientation=self.cb_orientation,
-            )
-=======
                 cmap_input = mtcl.cm.get_cmap(self.ellipse_cmap)
             self.cb = mcb.ColorbarBase(self.ax_cb,
                                        cmap=cmap_input,  # mtcl.cmapdict[cmap],
                                        norm=colors.Normalize(vmin=self.ellipse_range[0],
                                                              vmax=self.ellipse_range[1]),
                                        orientation=self.cb_orientation)
->>>>>>> 0a555358
 
         # label the color bar accordingly
         self.cb.set_label(
@@ -1757,19 +1078,6 @@
         # FZ: remove the following section if no show of Phi
         show_phi = False  # JingMingDuan does not want to show the black circle - it's not useful
         if show_phi is True:
-<<<<<<< HEAD
-            ref_ellip = patches.Ellipse((0, 0.0), width=es, height=es, angle=0)
-            ref_ellip.set_facecolor((0, 0, 0))
-            ref_ax_loc = list(lpax2.get_position().bounds)
-            ref_ax_loc[0] *= 0.95
-            ref_ax_loc[1] -= 0.17
-            ref_ax_loc[2] = 0.1
-            ref_ax_loc[3] = 0.1
-            self.ref_ax = lpfig.add_axes(ref_ax_loc, aspect="equal")
-            self.ref_ax.add_artist(ref_ellip)
-            self.ref_ax.set_xlim(-es / 2.0 * 1.05, es / 2.0 * 1.05)
-            self.ref_ax.set_ylim(-es / 2.0 * 1.05, es / 2.0 * 1.05)
-=======
             ref_ellip = patches.Ellipse((0, .0),
                                         width=self.ellipse_size,
                                         height=self.ellipse_size,
@@ -1784,12 +1092,10 @@
             self.ref_ax.add_artist(ref_ellip)
             self.ref_ax.set_xlim(-self.ellipse_size / 2. * 1.05, self.ellipse_size / 2. * 1.05)
             self.ref_ax.set_ylim(-self.ellipse_size / 2. * 1.05, self.ellipse_size / 2. * 1.05)
->>>>>>> 0a555358
             plt.setp(self.ref_ax.xaxis.get_ticklabels(), visible=False)
             plt.setp(self.ref_ax.yaxis.get_ticklabels(), visible=False)
             self.ref_ax.set_title(r"$\Phi$ = 1")
             
-        self.ax = lpax
 
         if show:
             # always show, and adjust the figure before saving it below. The
