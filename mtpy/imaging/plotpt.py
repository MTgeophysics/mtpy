# -*- coding: utf-8 -*-
"""
Created on Thu May 30 17:07:50 2013

@author: jpeacock-pr
"""

# ==============================================================================

import matplotlib.pyplot as plt
import numpy as np
import os
from matplotlib.ticker import MultipleLocator
import matplotlib.colors as colors
import matplotlib.patches as patches
import matplotlib.colorbar as mcb
import mtpy.imaging.mtcolors as mtcl
import mtpy.imaging.mtplottools as mtpl

# reload(mtpl)
# ==============================================================================


class PlotPhaseTensor(mtpl.MTEllipse):
    """
    Will plot phase tensor, strike angle, min and max phase angle,
    azimuth, skew, and ellipticity as subplots on one plot.  It can plot
    the resistivity tensor along side the phase tensor for comparison.

    Arguments:
    ----------

        **fn** : string
               filename containing impedance (.edi) is the only
               format supported at the moment

        **z_object** : class mtpy.core.z.Z
                      object of mtpy.core.z.  If this is input be sure the
                      attribute z.freq is filled.  *default* is None

        **mt_object** : class mtpy.imaging.mtpl.MTplot.mtpl.MTplot
                        object of mtpy.imaging.mtpl.MTplot.mtpl.MTplot
                        *default* is None

        **pt_object** : class mtpy.analysis.pt
                        phase tensor object of mtpy.analysis.pt.  If this is
                        input then the ._mt attribute is set to None cause
                        at the moment cannot tranform the phase tensor to z
                        *default* is None

        **fignum** : int (figure number)

        **rot_z** : float (angle in degrees)
                     rotation angle clockwise positive assuming 0 is North.
                     *Default* is 0

        **plot_yn** : [ 'y' | 'n' ]


        **dpi** : int
                  Dots-per-inch resolution of figure.
                  *Default* is 300

        **ellipse_dict** : dictionary
                          dictionary of parameters for the phase tensor
                          ellipses with keys:
                          * 'size' -> size of ellipse in points
                                     *default* is .25

                          * 'colorby' : [ 'phimin' | 'phimax' | 'beta' |
                                    'skew_seg' | 'phidet' | 'ellipticity' ]

                                    - 'phimin' -> colors by minimum phase
                                    - 'phimax' -> colors by maximum phase
                                    - 'skew' -> colors by skew
                                    - 'skew_seg' -> colors by skew in
                                                   discrete segments
                                                   defined by the range
                                    - 'phidet' -> colors by determinant of
                                                 the phase tensor
                                    - 'ellipticity' -> colors by ellipticity
                                    *default* is 'phimin'

                          * 'range' : tuple (min, max, step)
                                     Need to input at least the min and max
                                     and if using 'skew_seg' to plot
                                     discrete values input step as well
                                     *default* depends on 'colorby'

                          * 'cmap' : [ 'mt_yl2rd' | 'mt_bl2yl2rd' |
                                      'mt_wh2bl' | 'mt_rd2bl' |
                                      'mt_bl2wh2rd' | 'mt_seg_bl2wh2rd' |
                                      'mt_rd2gr2bl' ]

                                   - 'mt_yl2rd' -> yellow to red
                                   - 'mt_bl2yl2rd' -> blue to yellow to red
                                   - 'mt_wh2bl' -> white to blue
                                   - 'mt_rd2bl' -> red to blue
                                   - 'mt_bl2wh2rd' -> blue to white to red
                                   - 'mt_bl2gr2rd' -> blue to green to red
                                   - 'mt_rd2gr2bl' -> red to green to blue
                                   - 'mt_seg_bl2wh2rd' -> discrete blue to
                                                         white to red



    :Example: ::

        #To plot just the phase tensor components
        >>> import mtpy.imaging.mtplot as mtplot
        >>> pt1 = mtplot.plot_pt(fn=r"/home/MT/edifiles/MT01.edi")

    Attributes:
    -----------
        -ax1      matplotlib.axes object for the phase tensor ellipses
        -cbpt     matplotlib.colors.ColorBarBase object for coloring ellipses
        -ax2      matplotlib.axes object for the strike angle
        -ax3      matplotlib.axes object for minimum and maximum phase
        -ax4      matplotlib.axes object for skew angle
        -ax5      matplotlib.axes object for ellipticity

        -font_size  size of font for the axes labels, titles will be +2
        -fignum     number of the figure instance
        -fig_size   size of figure in inches
        -plot_yn    boolean to tell the class to plot on instance creation
        -dpi        dots-per-inch resolution of figure

        -strike_inv_marker   marker for strike determined from invariants
                             in ax2
        -strike_inv_color    color for invariant marker in ax2
        -strike_pt_marker    marker for strike determined from pt in ax2
        -strike_pt_color     color for pt strike in ax2
        -strike_tp_marker    marker for strike determined from Tipper in ax2
        -strike_tp_color     color for tipper strike in ax2

        -ptmin_marker  marker for minimum phase in ax3
        -ptmin_color   color for minimum phase markers in ax3
        -ptmax_marker  marker for maximum phase in ax3
        -ptmax_color   color for maximum phase markers in ax3

        -skew_marker   marker for skew angle determined from pt in ax4
        -skew_color    color for skew angle in ax4

        -ellip_marker  marker for ellipticity determined from pt in ax5
        -ellip_color   color for ellipticity in ax5

        -marker_size   size of the marker in all plots
        -marker_lw     width of face lines for markers in all plots

        -pt_limits      limits on the minimu phase and maximum phase (deg)
        -strike_limits  limits on the strike angle in degrees, note the strike
                        is calculated to go from -90 to 90.
        -skew_limits    limits on skew angles (deg)
        -ellip_limits   limits on ellipticity ratio from [0,1]

        -skew_cutoff    plots a line in ax4 at positive and negative of this
                        value to visually recognize 3D effects
        -ellip_cutoff   plots a line in ax5 to represent the cutoff of 2D

        -ellipse_cmap     color map for coloring ellipses of ax1
        -ellipse_colorby  parameter to color the ellipses by
        -ellipse_range    min and max values for coloring ellipses
        -ellipse_size     scaling factor of ellipses
        -ellipse_spacing  spacing between ellipses

        -mt            mtpy.imaging.mtpl.MTplot.mtpl.MTplot object (PlotPhaseTensor._mt)

    """

    def __init__(self, **kwargs):
        super().__init__()
<<<<<<< HEAD
        fn = kwargs.pop("fn", None)
        z_object = kwargs.pop("z_object", None)
        mt_object = kwargs.pop("mt_object", None)
        pt_object = kwargs.pop("pt_object", None)

        # --> get mt object
=======

        fn = kwargs.pop('fn', None)
        z_object = kwargs.pop('z_object', None)
        mt_object = kwargs.pop('mt_object', None)
        pt_object = kwargs.pop('pt_object', None)
        
        self._rotation_angle = 0

        #--> get mt object
>>>>>>> 0a555358
        if fn is not None:
            self._mt = mtpl.MTplot(fn=fn)
            self.pt = self._mt.pt
        elif z_object is not None:
            self._mt = mtpl.MTplot(z_object=z_object)
            self.pt = self._mt.pt
        elif mt_object is not None:
            self._mt = mt_object
            self.pt = self._mt.pt
        elif pt_object is not None:
            self.pt = pt_object
            self._mt = mtpl.MTplot()
            self._mt.freq = self.pt.freq

        self.font_size = kwargs.pop("font_size", 7)
        self.fig_dpi = kwargs.pop("dpi", 300)
        self.fig_num = kwargs.pop("fig_num", 1)
        self.fig_size = kwargs.pop("fig_size", [8, 8])
        self.rot_z = kwargs.pop("rot_z", 0)
        self.plot_yn = kwargs.pop("plot_yn", "y")

        self.ptmin_marker = kwargs.pop("ptmin_marker", "o")
        self.ptmax_marker = kwargs.pop("ptmax_marker", "s")
        self.strike_inv_marker = kwargs.pop("strike_inv_marker", "s")
        self.strike_pt_marker = kwargs.pop("strike_pt_marker", "o")
        self.strike_tp_marker = kwargs.pop("strike_tp_marker", "v")
        self.skew_marker = kwargs.pop("skew_marker", "s")
        self.ellip_marker = kwargs.pop("ellip_marker", "s")

        self.ptmin_color = kwargs.pop("ptmin_color", "r")
        self.ptmax_color = kwargs.pop("ptmax_color", "b")
        self.strike_inv_color = kwargs.pop("strike_inv_color", "c")
        self.strike_pt_color = kwargs.pop("strike_pt_color", "purple")
        self.strike_tp_color = kwargs.pop("strike_tp_color", (0.5, 0.5, 0))
        self.skew_color = kwargs.pop("skew_color", "g")
        self.ellip_color = kwargs.pop("ellip_color", "orange")

        self.marker_size = kwargs.pop("marker_size", 2)
        self.marker_lw = kwargs.pop("marker_lw", 0.5)

        self.pt_limits = kwargs.pop("pt_limits", None)
        self.strike_limits = kwargs.pop("strike_limits", None)
        self.ellip_limits = kwargs.pop("ellip_limits", None)
        self.skew_limits = kwargs.pop("skew_limits", None)

        self.skew_cutoff = kwargs.pop("skew_cutoff", 3)
        self.ellip_cutoff = kwargs.pop("ellip_cutoff", 0.2)

        # read ellipse dict
        ellipse_dict = kwargs.pop("ellipse_dict", None)
        if ellipse_dict is None:
<<<<<<< HEAD
            self._ellipse_dict = {"size": 0.25}
        else:
            self._ellipse_dict = ellipse_dict

        #self._read_ellipse_dict()
=======
            ellipse_dict = {'size': .25}

        self._read_ellipse_dict(ellipse_dict)
>>>>>>> 0a555358

        self.ellipse_spacing = kwargs.pop("ellipse_spacing", 1)

        self.cb_position = kwargs.pop("cb_position", (0.045, 0.78, 0.015, 0.12))

        if self.plot_yn == "y":
            self.plot()
            
        #---need to rotate data on setting rotz
    @property
    def rotation_angle(self):
        return self._rotation_angle
    
    @rotation_angle.setter
    def rotation_angle(self, value):
        """
        only a single value is allowed
        """
        
        self.pt.rotate(value)
        self._mt.rotation_angle = value
            
        self._rotation_angle = value

    def fold_strike(self, strike):
        """
        
        """
        strike = strike % 180
        strike[np.where(strike > 90)] -= 180
        
        return strike

    def plot(self):
        """
        plots the phase tensor elements
        """

        # Set plot parameters
        plt.rcParams["font.size"] = self.font_size
        plt.rcParams["figure.subplot.left"] = 0.1
        plt.rcParams["figure.subplot.right"] = 0.98
        plt.rcParams["figure.subplot.bottom"] = 0.1
        plt.rcParams["figure.subplot.top"] = 0.95
        plt.rcParams["figure.subplot.wspace"] = 0.21
        plt.rcParams["figure.subplot.hspace"] = 0.5

        font_dict = {"size": self.font_size, "weight": "bold"}
        font_dictt = {"size": self.font_size + 2, "weight": "bold"}

        # --> create plot instance
        self.fig = plt.figure(self.fig_num, self.fig_size, dpi=self.fig_dpi)
        plt.clf()

<<<<<<< HEAD
        # get phase tensor instance
        try:
            self.pt
            self.pt.rotate(self.rot_z)
        except AttributeError:
            self.pt = self._mt.pt
            self.pt.rotate(self.rot_z)
            # self.zinv = self._mt.Z.invariants
            # self.zinv.rotate(self.rot_z)

=======
>>>>>>> 0a555358
        cmap = self.ellipse_cmap
        ckmin = self.ellipse_range[0]
        ckmax = self.ellipse_range[1]
        try:
            ckstep = float(self.ellipse_range[2])
        except IndexError:
            ckstep = 3

        if cmap == "mt_seg_bl2wh2rd":
            bounds = np.arange(ckmin, ckmax + ckstep, ckstep)
            nseg = float((ckmax - ckmin) / (2 * ckstep))

        # get the properties to color the ellipses by
<<<<<<< HEAD
        if self.ellipse_colorby == "phiminang" or self.ellipse_colorby == "phimin":
            colorarray = self.pt.phimin

        elif self.ellipse_colorby == "phidet":
            colorarray = np.sqrt(abs(self.pt.det)) * (180 / np.pi)

        elif self.ellipse_colorby == "skew" or self.ellipse_colorby == "skew_seg":
            colorarray = self.pt.beta

        elif self.ellipse_colorby == "ellipticity":
            colorarray = self.pt.ellipticity
=======
        if self.ellipse_colorby == 'phiminang' or \
           self.ellipse_colorby == 'phimin':
            colorarray = self.pt.phimin

        elif self.ellipse_colorby == 'phidet':
            colorarray = np.sqrt(abs(self.pt.det)) * (180 / np.pi)

        elif self.ellipse_colorby == 'skew' or\
                self.ellipse_colorby == 'skew_seg':
            colorarray = self.pt.beta

        elif self.ellipse_colorby == 'ellipticity':
            colorarray = self.pt.ellipticity
        elif self.ellipse_colorby in ['strike', 'azimuth']:
                colorarray = self.fold_strike(self.pt.azimuth)
>>>>>>> 0a555358

        else:
            raise NameError(self.ellipse_colorby + " is not supported")

<<<<<<< HEAD
        # -------------plotPhaseTensor-----------------------------------
        self.ax1 = self.fig.add_subplot(3, 1, 1, aspect="equal")
=======
        #-------------plotPhaseTensor-----------------------------------
        self.ax1 = self.fig.add_subplot(3, 1, 1, aspect='equal')
>>>>>>> 0a555358

        for ii, ff in enumerate(self._mt.period):
            # make sure the ellipses will be visable
            if self.pt.phimax[ii] != 0:
<<<<<<< HEAD
                eheight = (
                    self.pt.phimin[ii] / self.pt.phimax[ii] * self.ellipse_size
                )
=======
                eheight = self.pt.phimin[ii] / self.pt.phimax[ii] *\
                    self.ellipse_size
>>>>>>> 0a555358

                ewidth = self.ellipse_size

            else:
                # tiny instead of nothing
                eheight = 0.01 * self.ellipse_size
                ewidth = 0.01 * self.ellipse_size

<<<<<<< HEAD
            # ewidth = self.pt.phimax[ii]/self.pt.phimax[ii]*\
            #                                                  self.ellipse_size

            # alternative scaling
            # eheight = self.pt.phimin[ii]/max(np.abs(self.pt.phimax[0]))*\
            #                                                   self.ellipse_size
            # ewidth = self.pt.phimax[ii]/max(np.abs(self.pt.phimax[0]))*\
            #                                                   self.ellipse_size

            # create an ellipse scaled by phimin and phimax and oriented along
            # the azimuth which is calculated as clockwise but needs to
            # be plotted counter-clockwise hence the negative sign.
            ellipd = patches.Ellipse(
                (np.log10(ff) * self.ellipse_spacing, 0),
                width=ewidth,
                height=eheight,
                angle=90 - self.pt.azimuth[ii],
            )
=======
            # create an ellipse scaled by phimin and phimax and oriented along
            # the azimuth which is calculated as clockwise but needs to
            # be plotted counter-clockwise hence the negative sign.
            ellipd = patches.Ellipse((np.log10(ff) * self.ellipse_spacing, 0),
                                     width=ewidth,
                                     height=eheight,
                                     angle=90 - self.pt.azimuth[ii])
>>>>>>> 0a555358

            self.ax1.add_patch(ellipd)

            # get ellipse color
            if cmap.find("seg") > 0:
                ellipd.set_facecolor(
                    mtcl.get_plot_color(
                        colorarray[ii],
                        self.ellipse_colorby,
                        cmap,
                        ckmin,
                        ckmax,
                        bounds=bounds,
                    )
                )
            else:
                ellipd.set_facecolor(
                    mtcl.get_plot_color(
                        colorarray[ii], self.ellipse_colorby, cmap, ckmin, ckmax
                    )
                )

        # ----set axes properties-----------------------------------------------
        # --> set tick labels and limits
        xlimits = (
            np.floor(np.log10(self._mt.period[0]) * self.ellipse_spacing),
            np.ceil(np.log10(self._mt.period[-1]) * self.ellipse_spacing),
        )

        self.ax1.set_xlim((xlimits[0] * self.ellipse_spacing,
                           xlimits[1] * self.ellipse_spacing))
        tklabels = []
        xticks = []
        for tk in self.ax1.get_xticks():
            try:
                tklabels.append(mtpl.labeldict[tk/self.ellipse_spacing])
                xticks.append(tk)
            except KeyError:
                pass
        self.ax1.set_xticks(xticks)
        self.ax1.set_xticklabels(tklabels, fontdict={"size": self.font_size})
        self.ax1.set_xlabel("Period (s)", fontdict=font_dict)
        self.ax1.set_ylim(ymin=-1.2 * self.ellipse_size, ymax=1.2 * self.ellipse_size)

<<<<<<< HEAD
        self.ax1.grid(
            True, alpha=0.25, which="major", color=(0.25, 0.25, 0.25), lw=0.25
        )
        self.ax1.set_axisbelow(True)

=======
        self.ax1.grid(True,
                      alpha=.25,
                      which='major',
                      color=(.25, .25, .25),
                      lw=.25)
        self.ax1.set_axisbelow(True)
>>>>>>> 0a555358
        plt.setp(self.ax1.get_yticklabels(), visible=False)
        # add colorbar for PT
        self.cbax = self.fig.add_axes(self.cb_position)
        if cmap == "mt_seg_bl2wh2rd":
            # make a color list
            clist = [
                (cc, cc, 1) for cc in np.arange(0, 1 + 1.0 / (nseg), 1.0 / (nseg))
            ] + [(1, cc, cc) for cc in np.arange(1, -1.0 / (nseg), -1.0 / (nseg))]

            # make segmented colormap
            mt_seg_bl2wh2rd = colors.ListedColormap(clist)

            # make bounds so that the middle is white
            bounds = np.arange(ckmin - ckstep, ckmax + 2 * ckstep, ckstep)

            # normalize the colors
            norms = colors.BoundaryNorm(bounds, mt_seg_bl2wh2rd.N)

            # make the colorbar
            self.cbpt = mcb.ColorbarBase(
                self.cbax,
                cmap=mt_seg_bl2wh2rd,
                norm=norms,
                orientation="vertical",
                ticks=bounds[1:-1],
            )
        else:
            self.cbpt = mcb.ColorbarBase(
                self.cbax,
                cmap=mtcl.cmapdict[cmap],
                norm=colors.Normalize(vmin=ckmin, vmax=ckmax),
                orientation="vertical",
            )
        self.cbpt.set_ticks([ckmin, ckmax])
        self.cbpt.set_ticklabels(["{0:.0f}".format(ckmin), "{0:.0f}".format(ckmax)])
        self.cbpt.ax.yaxis.set_label_position("left")
        self.cbpt.ax.yaxis.set_label_coords(-1.05, 0.5)
        self.cbpt.ax.yaxis.tick_right()
        self.cbpt.ax.tick_params(axis="y", direction="in")
        self.cbpt.set_label(
            mtpl.ckdict[self.ellipse_colorby],
            fontdict={"size": self.font_size, "weight": "bold"},
        )

        # ---------------plotStrikeAngle-----------------------------------
                # --> set tick labels and limits
        xlimits = (
            np.floor(np.log10(self._mt.period[0])),
            np.ceil(np.log10(self._mt.period[-1])),
        )
        self.ax2 = self.fig.add_subplot(3, 2, 3)
<<<<<<< HEAD
        az = self.pt.azimuth
        az_err = self.pt.azimuth_err
        
        # put the strike into a coordinate system that goes from -90 to 90
        az[np.where(az > 90)] -= 180
        az[np.where(az < -90)] += 180
=======
        az = self.fold_strike(self.pt.azimuth)
        az_err = self.pt.azimuth_err
>>>>>>> 0a555358

        stlist = []
        stlabel = []

        # plot phase tensor strike
        ps2 = self.ax2.errorbar(
            self._mt.period,
            az,
            marker=self.strike_pt_marker,
            ms=self.marker_size,
            mfc=self.strike_pt_color,
            mec=self.strike_pt_color,
            mew=self.marker_lw,
            ls="none",
            yerr=az_err,
            ecolor=self.strike_pt_color,
            capsize=self.marker_size,
            elinewidth=self.marker_lw,
        )

        stlist.append(ps2[0])
<<<<<<< HEAD
        stlabel.append("PT")
        # try:
        #     strike = self.zinv.strike
        #     strikeerr = np.nan_to_num(self.zinv.strike_err)
        #     # put the strike into a coordinate system that goes from -90 to 90
        #     strike[np.where(strike > 90)] = strike[np.where(strike > 90)] - 180
        #     strike[np.where(strike < -90)] = strike[np.where(strike < -90)] + 180

        #     # plot invariant strike
        #     erxy = self.ax2.errorbar(
        #         self._mt.period,
        #         strike,
        #         marker=self.strike_inv_marker,
        #         ms=self.marker_size,
        #         mfc=self.strike_inv_color,
        #         mec=self.strike_inv_color,
        #         mew=self.marker_lw,
        #         ls="none",
        #         yerr=strikeerr,
        #         ecolor=self.strike_inv_color,
        #         capsize=self.marker_size,
        #         elinewidth=self.marker_lw,
        #     )

        #     stlist.append(erxy[0])
        #     stlabel.append("Z_inv")
        # except AttributeError:
        #     print("Could not get z_invariants from pt, input z if desired.")

        if self._mt.Tipper is not None and (self._mt.Tipper.tipper.all() != 0):
=======
        stlabel.append('PT')
        try:
            strike = self.fold_strike(self.zinv.strike)
            strike_err = np.nan_to_num(self.zinv.strike_err)

            # plot invariant strike
            erxy = self.ax2.errorbar(self._mt.period,
                                     strike,
                                     marker=self.strike_inv_marker,
                                     ms=self.marker_size,
                                     mfc=self.strike_inv_color,
                                     mec=self.strike_inv_color,
                                     mew=self.marker_lw,
                                     ls='none',
                                     yerr=strike_err,
                                     ecolor=self.strike_inv_color,
                                     capsize=self.marker_size,
                                     elinewidth=self.marker_lw)

            stlist.append(erxy[0])
            stlabel.append('Z_inv')
        except AttributeError:
            print('Could not get z_invariants from pt, input z if desired.')

        if self._mt.Tipper.tipper is not None:
>>>>>>> 0a555358
            # strike from tipper
            tp = self._mt.Tipper
            s3 = self.fold_strike(tp.angle_real)

            # plot strike with error bars
            ps3 = self.ax2.errorbar(
                self._mt.period,
                s3,
                marker=self.strike_tp_marker,
                ms=self.marker_size,
                mfc=self.strike_tp_color,
                mec=self.strike_tp_color,
                mew=self.marker_lw,
                ls="none",
                yerr=np.zeros_like(s3),
                ecolor=self.strike_tp_color,
                capsize=self.marker_size,
                elinewidth=self.marker_lw,
            )

            stlist.append(ps3[0])
            stlabel.append("Tipper")

        self.ax2.legend(
            stlist,
            stlabel,
            loc="lower left",
            markerscale=0.5 * self.marker_size,
            borderaxespad=0.01,
            labelspacing=0.1,
            handletextpad=0.2,
            ncol=len(stlist),
            borderpad=0.1,
            columnspacing=0.1,
        )

        leg = plt.gca().get_legend()
        ltext = leg.get_texts()  # all the text.Text instance in the legend
        plt.setp(ltext, fontsize=6)  # the legend text fontsize

        if self.strike_limits is None:
            self.strike_limits = (-94, 94)

        self.ax2.set_yscale("linear")
        self.ax2.set_xscale("log", nonposx="clip")
        self.ax2.set_xlim(xmax=10 ** xlimits[-1], xmin=10 ** xlimits[0])
        self.ax2.set_ylim(self.strike_limits)
        self.ax2.yaxis.set_major_locator(MultipleLocator(20))
        self.ax2.yaxis.set_minor_locator(MultipleLocator(5))
        self.ax2.grid(True, alpha=0.25, which="both", color=(0.25, 0.25, 0.25), lw=0.25)
        self.ax2.set_ylabel("Angle (deg)", fontdict=font_dict)
        self.ax2.set_title("Strike", fontdict=font_dictt)

<<<<<<< HEAD
        # ---------plot Min & Max Phase-----------------------------------------
=======
        #---------plot Min & Max Phase-----------------------------------------
>>>>>>> 0a555358
        minphi = self.pt.phimin
        minphierr = self.pt.phimin_err
        maxphi = self.pt.phimax
        maxphierr = self.pt.phimax_err

        self.ax3 = self.fig.add_subplot(3, 2, 4, sharex=self.ax2)

        ermin = self.ax3.errorbar(
            self._mt.period,
            minphi,
            marker=self.ptmin_marker,
            ms=self.marker_size,
            mfc="None",
            mec=self.ptmin_color,
            mew=self.marker_lw,
            ls="None",
            yerr=minphierr,
            ecolor=self.ptmin_color,
            capsize=self.marker_size,
            elinewidth=self.marker_lw,
        )

        ermax = self.ax3.errorbar(
            self._mt.period,
            maxphi,
            marker=self.ptmax_marker,
            ms=self.marker_size,
            mfc="None",
            mec=self.ptmax_color,
            mew=self.marker_lw,
            ls="None",
            yerr=maxphierr,
            ecolor=self.ptmax_color,
            capsize=self.marker_size,
            elinewidth=self.marker_lw,
        )

        if self.pt_limits is None:
<<<<<<< HEAD
            self.pt_limits = [
                min([self.pt.phimax.min(), self.pt.phimin.min()]) - 3,
                max([self.pt.phimax.max(), self.pt.phimin.max()]) + 3,
            ]
=======
            self.pt_limits = [min([self.pt.phimax.min(),
                                   self.pt.phimin.min()]) - 3,
                              max([self.pt.phimax.max(),
                                   self.pt.phimin.max()]) + 3]
>>>>>>> 0a555358
            if self.pt_limits[0] < -10:
                self.pt_limits[0] = -9.9
            if self.pt_limits[1] > 100:
                self.pt_limits[1] = 99.99

        self.ax3.set_xscale("log", nonposx="clip")
        self.ax3.set_yscale("linear")

        self.ax3.legend(
            (ermin[0], ermax[0]),
            ("$\phi_{min}$", "$\phi_{max}$"),
            loc="lower left",
            markerscale=0.5 * self.marker_size,
            borderaxespad=0.01,
            labelspacing=0.1,
            handletextpad=0.2,
            ncol=2,
            borderpad=0.01,
            columnspacing=0.01,
        )

        leg = plt.gca().get_legend()
        ltext = leg.get_texts()  # all the text.Text instance in the legend
        plt.setp(ltext, fontsize=6.5)  # the legend text fontsize

        self.ax3.set_ylim(self.pt_limits)
        self.ax3.grid(True, alpha=0.25, which="both", color=(0.25, 0.25, 0.25), lw=0.25)

        self.ax3.set_ylabel("Phase (deg)", fontdict=font_dict)
        self.ax3.set_title(
            "$\mathbf{\phi_{min}}$ and $\mathbf{\phi_{max}}$", fontdict=font_dictt
        )

        # -----------------------plotSkew---------------------------------------

        skew = self.pt.beta
        skewerr = self.pt.beta_err

        self.ax4 = self.fig.add_subplot(3, 2, 5, sharex=self.ax2)
        erskew = self.ax4.errorbar(
            self._mt.period,
            skew,
            marker=self.skew_marker,
            ms=self.marker_size,
            mfc="None",
            mec=self.skew_color,
            mew=self.marker_lw,
            ls="None",
            yerr=skewerr,
            ecolor=self.skew_color,
            capsize=self.marker_size,
            elinewidth=self.marker_lw,
        )

        # plot lines indicating not 3d
        self.ax4.plot(
            [10 ** xlimits[0], 10 ** xlimits[-1]],
            [self.skew_cutoff, self.skew_cutoff],
            ls="--",
            color=self.skew_color,
            lw=1,
        )

        self.ax4.plot(
            [10 ** xlimits[0], 10 ** xlimits[-1]],
            [-self.skew_cutoff, -self.skew_cutoff],
            ls="--",
            color=self.skew_color,
            lw=1,
        )

        self.ax4.set_xscale("log", nonposx="clip")
        self.ax4.set_yscale("linear")
        self.ax4.yaxis.set_major_locator(MultipleLocator(ckstep))

        if self.skew_limits is None:
            self.skew_limits = (-10, 10)
        self.ax4.set_ylim(self.skew_limits)
<<<<<<< HEAD
        self.ax4.grid(True, alpha=0.25, which="both", color=(0.25, 0.25, 0.25), lw=0.25)
        self.ax4.set_xlabel("Period (s)", fontdict=font_dict)
        self.ax4.set_ylabel("Skew Angle (deg)", fontdict=font_dict)
        self.ax4.set_title("Skew Angle", fontdict=font_dictt)

        # ----------------------plotEllipticity--------------------------------
        ellipticity = self.pt.ellipticity
        ellipticityerr = self.pt.ellipticity_err
        
=======
        self.ax4.grid(True, alpha=.25, which='both', color=(.25, .25, .25),
                      lw=.25)
        self.ax4.set_xlabel('Period (s)', fontdict=font_dict)
        self.ax4.set_ylabel('Skew Angle (deg)', fontdict=font_dict)
        self.ax4.set_title('Skew Angle', fontdict=font_dictt)

        #----------------------plotEllipticity--------------------------------
        ellipticity = self.pt.ellipticity
        ellipticityerr = self.pt.ellipticity_err

>>>>>>> 0a555358
        self.ax5 = self.fig.add_subplot(3, 2, 6, sharex=self.ax2)
        erskew = self.ax5.errorbar(
            self._mt.period,
            ellipticity,
            marker=self.ellip_marker,
            ms=self.marker_size,
            mfc="None",
            mec=self.ellip_color,
            mew=self.marker_lw,
            ls="None",
            yerr=ellipticityerr,
            ecolor=self.ellip_color,
            capsize=self.marker_size,
            elinewidth=self.marker_lw,
        )

        # draw a line where the ellipticity is not 2d
        self.ax5.plot(
            [10 ** xlimits[0], 10 ** xlimits[-1]],
            [self.ellip_cutoff, self.ellip_cutoff],
            ls="--",
            color=self.ellip_color,
            lw=1,
        )

        self.ax5.set_xscale("log", nonposx="clip")
        self.ax5.set_yscale("linear")

        self.ax5.yaxis.set_major_locator(MultipleLocator(0.1))

        self.ax5.set_ylim(ymin=0, ymax=1)
        self.ax5.grid(True, alpha=0.25, which="both", color=(0.25, 0.25, 0.25), lw=0.25)
        self.ax5.set_xlabel("Period (s)", fontdict=font_dict)
        self.ax5.set_ylabel(
            "$\mathbf{\phi_{max}-\phi_{min}/\phi_{max}+\phi_{min}}$", fontdict=font_dict
        )
        self.ax5.set_title("Ellipticity", fontdict=font_dictt)

        try:
            self.fig.suptitle(
                "Phase Tensor Elements for: " + self._mt.station,
                fontdict={"size": self.font_size + 3, "weight": "bold"},
            )
        except:
            self.fig.suptitle(
                'Phase Tensor Elements for Station "unknown"',
                fontdict={"size": self.font_size + 3, "weight": "bold"},
            )

    def save_plot(
        self,
        save_fn,
        file_format="pdf",
        orientation="portrait",
        fig_dpi=None,
        close_plot="y",
    ):
        """
        save_plot will save the figure to save_fn.

        Arguments:
        -----------

            **save_fn** : string
                          full path to save figure to, can be input as
                          * directory path -> the directory path to save to
                            in which the file will be saved as
                            save_fn/station_name_PhaseTensor.file_format

                          * full path -> file will be save to the given
                            path.  If you use this option then the format
                            will be assumed to be provided by the path

            **file_format** : [ pdf | eps | jpg | png | svg ]
                              file type of saved figure pdf,svg,eps...

            **orientation** : [ landscape | portrait ]
                              orientation in which the file will be saved
                              *default* is portrait

            **fig_dpi** : int
                          The resolution in dots-per-inch the file will be
                          saved.  If None then the dpi will be that at
                          which the figure was made.  I don't think that
                          it can be larger than dpi of the figure.

            **close_plot** : [ y | n ]
                             * 'y' will close the plot after saving.
                             * 'n' will leave plot open

        :Example: ::

            >>> # to save plot as jpg
            >>> import mtpy.imaging.mtpl.MTplottools as mtpl.MTplot
            >>> p1 = mtpl.MTplot.PlotPhaseTensor(r'/home/MT/mt01.edi')
            >>> p1.save_plot(r'/home/MT/figures', file_format='jpg')

        """

        if fig_dpi is None:
            fig_dpi = self.fig_dpi

        if os.path.isdir(save_fn) == False:
            file_format = save_fn[-3:]
            self.fig.savefig(
                save_fn, dpi=fig_dpi, format=file_format, orientation=orientation
            )
            plt.clf()
            plt.close(self.fig)

        else:
            station = self._mt.station
            if station is None:
                station = "MT01"
            save_fn = os.path.join(save_fn, station + "_PhaseTensor." + file_format)
            self.fig.savefig(
                save_fn, dpi=fig_dpi, format=file_format, orientation=orientation
            )

        if close_plot == "y":
            plt.clf()
            plt.close(self.fig)

        else:
            pass

        self.fig_fn = save_fn
        print("Saved figure to: " + self.fig_fn)

    def update_plot(self):
        """
        update any parameters that where changed using the built-in draw from
        canvas.

        Use this if you change an of the .fig or axes properties

        :Example: ::

            >>> # to change the grid lines to only be on the major ticks
            >>> import mtpy.imaging.mtpl.MTplottools as mtpl.MTplot
            >>> p1 = mtpl.MTplot.PlotResPhase(r'/home/MT/mt01.edi')
            >>> [ax.grid(True, which='major') for ax in [p1.axr,p1.axp]]
            >>> p1.update_plot()

        """

        self.fig.canvas.draw()

    def redraw_plot(self):
        """
        use this function if you updated some attributes and want to re-plot.

        :Example: ::

            >>> # change the color and marker of the xy components
            >>> import mtpy.imaging.mtpl.MTplottools as mtpl.MTplot
            >>> p1 = mtpl.MTplot.PlotResPhase(r'/home/MT/mt01.edi')
            >>> p1.xy_color = (.5,.5,.9)
            >>> p1.xy_marker = '*'
            >>> p1.redraw_plot()
        """

        plt.close(self.fig)
        self.plot()

    def __str__(self):
        """
        rewrite the string builtin to give a useful message
        """

        return (
            "Plots the phase tensor ellipses and other properties such\n"
            + "strike angle, minimum and maximum phase, skew and ellipticity"
        )<|MERGE_RESOLUTION|>--- conflicted
+++ resolved
@@ -169,24 +169,12 @@
 
     def __init__(self, **kwargs):
         super().__init__()
-<<<<<<< HEAD
         fn = kwargs.pop("fn", None)
         z_object = kwargs.pop("z_object", None)
         mt_object = kwargs.pop("mt_object", None)
         pt_object = kwargs.pop("pt_object", None)
 
         # --> get mt object
-=======
-
-        fn = kwargs.pop('fn', None)
-        z_object = kwargs.pop('z_object', None)
-        mt_object = kwargs.pop('mt_object', None)
-        pt_object = kwargs.pop('pt_object', None)
-        
-        self._rotation_angle = 0
-
-        #--> get mt object
->>>>>>> 0a555358
         if fn is not None:
             self._mt = mtpl.MTplot(fn=fn)
             self.pt = self._mt.pt
@@ -235,21 +223,6 @@
         self.skew_cutoff = kwargs.pop("skew_cutoff", 3)
         self.ellip_cutoff = kwargs.pop("ellip_cutoff", 0.2)
 
-        # read ellipse dict
-        ellipse_dict = kwargs.pop("ellipse_dict", None)
-        if ellipse_dict is None:
-<<<<<<< HEAD
-            self._ellipse_dict = {"size": 0.25}
-        else:
-            self._ellipse_dict = ellipse_dict
-
-        #self._read_ellipse_dict()
-=======
-            ellipse_dict = {'size': .25}
-
-        self._read_ellipse_dict(ellipse_dict)
->>>>>>> 0a555358
-
         self.ellipse_spacing = kwargs.pop("ellipse_spacing", 1)
 
         self.cb_position = kwargs.pop("cb_position", (0.045, 0.78, 0.015, 0.12))
@@ -303,7 +276,6 @@
         self.fig = plt.figure(self.fig_num, self.fig_size, dpi=self.fig_dpi)
         plt.clf()
 
-<<<<<<< HEAD
         # get phase tensor instance
         try:
             self.pt
@@ -314,8 +286,6 @@
             # self.zinv = self._mt.Z.invariants
             # self.zinv.rotate(self.rot_z)
 
-=======
->>>>>>> 0a555358
         cmap = self.ellipse_cmap
         ckmin = self.ellipse_range[0]
         ckmax = self.ellipse_range[1]
@@ -329,7 +299,6 @@
             nseg = float((ckmax - ckmin) / (2 * ckstep))
 
         # get the properties to color the ellipses by
-<<<<<<< HEAD
         if self.ellipse_colorby == "phiminang" or self.ellipse_colorby == "phimin":
             colorarray = self.pt.phimin
 
@@ -341,46 +310,19 @@
 
         elif self.ellipse_colorby == "ellipticity":
             colorarray = self.pt.ellipticity
-=======
-        if self.ellipse_colorby == 'phiminang' or \
-           self.ellipse_colorby == 'phimin':
-            colorarray = self.pt.phimin
-
-        elif self.ellipse_colorby == 'phidet':
-            colorarray = np.sqrt(abs(self.pt.det)) * (180 / np.pi)
-
-        elif self.ellipse_colorby == 'skew' or\
-                self.ellipse_colorby == 'skew_seg':
-            colorarray = self.pt.beta
-
-        elif self.ellipse_colorby == 'ellipticity':
-            colorarray = self.pt.ellipticity
-        elif self.ellipse_colorby in ['strike', 'azimuth']:
-                colorarray = self.fold_strike(self.pt.azimuth)
->>>>>>> 0a555358
 
         else:
             raise NameError(self.ellipse_colorby + " is not supported")
 
-<<<<<<< HEAD
         # -------------plotPhaseTensor-----------------------------------
         self.ax1 = self.fig.add_subplot(3, 1, 1, aspect="equal")
-=======
-        #-------------plotPhaseTensor-----------------------------------
-        self.ax1 = self.fig.add_subplot(3, 1, 1, aspect='equal')
->>>>>>> 0a555358
 
         for ii, ff in enumerate(self._mt.period):
             # make sure the ellipses will be visable
             if self.pt.phimax[ii] != 0:
-<<<<<<< HEAD
                 eheight = (
                     self.pt.phimin[ii] / self.pt.phimax[ii] * self.ellipse_size
                 )
-=======
-                eheight = self.pt.phimin[ii] / self.pt.phimax[ii] *\
-                    self.ellipse_size
->>>>>>> 0a555358
 
                 ewidth = self.ellipse_size
 
@@ -389,26 +331,6 @@
                 eheight = 0.01 * self.ellipse_size
                 ewidth = 0.01 * self.ellipse_size
 
-<<<<<<< HEAD
-            # ewidth = self.pt.phimax[ii]/self.pt.phimax[ii]*\
-            #                                                  self.ellipse_size
-
-            # alternative scaling
-            # eheight = self.pt.phimin[ii]/max(np.abs(self.pt.phimax[0]))*\
-            #                                                   self.ellipse_size
-            # ewidth = self.pt.phimax[ii]/max(np.abs(self.pt.phimax[0]))*\
-            #                                                   self.ellipse_size
-
-            # create an ellipse scaled by phimin and phimax and oriented along
-            # the azimuth which is calculated as clockwise but needs to
-            # be plotted counter-clockwise hence the negative sign.
-            ellipd = patches.Ellipse(
-                (np.log10(ff) * self.ellipse_spacing, 0),
-                width=ewidth,
-                height=eheight,
-                angle=90 - self.pt.azimuth[ii],
-            )
-=======
             # create an ellipse scaled by phimin and phimax and oriented along
             # the azimuth which is calculated as clockwise but needs to
             # be plotted counter-clockwise hence the negative sign.
@@ -416,7 +338,6 @@
                                      width=ewidth,
                                      height=eheight,
                                      angle=90 - self.pt.azimuth[ii])
->>>>>>> 0a555358
 
             self.ax1.add_patch(ellipd)
 
@@ -461,20 +382,11 @@
         self.ax1.set_xlabel("Period (s)", fontdict=font_dict)
         self.ax1.set_ylim(ymin=-1.2 * self.ellipse_size, ymax=1.2 * self.ellipse_size)
 
-<<<<<<< HEAD
         self.ax1.grid(
             True, alpha=0.25, which="major", color=(0.25, 0.25, 0.25), lw=0.25
         )
         self.ax1.set_axisbelow(True)
 
-=======
-        self.ax1.grid(True,
-                      alpha=.25,
-                      which='major',
-                      color=(.25, .25, .25),
-                      lw=.25)
-        self.ax1.set_axisbelow(True)
->>>>>>> 0a555358
         plt.setp(self.ax1.get_yticklabels(), visible=False)
         # add colorbar for PT
         self.cbax = self.fig.add_axes(self.cb_position)
@@ -526,17 +438,8 @@
             np.ceil(np.log10(self._mt.period[-1])),
         )
         self.ax2 = self.fig.add_subplot(3, 2, 3)
-<<<<<<< HEAD
-        az = self.pt.azimuth
-        az_err = self.pt.azimuth_err
-        
-        # put the strike into a coordinate system that goes from -90 to 90
-        az[np.where(az > 90)] -= 180
-        az[np.where(az < -90)] += 180
-=======
         az = self.fold_strike(self.pt.azimuth)
         az_err = self.pt.azimuth_err
->>>>>>> 0a555358
 
         stlist = []
         stlabel = []
@@ -558,38 +461,6 @@
         )
 
         stlist.append(ps2[0])
-<<<<<<< HEAD
-        stlabel.append("PT")
-        # try:
-        #     strike = self.zinv.strike
-        #     strikeerr = np.nan_to_num(self.zinv.strike_err)
-        #     # put the strike into a coordinate system that goes from -90 to 90
-        #     strike[np.where(strike > 90)] = strike[np.where(strike > 90)] - 180
-        #     strike[np.where(strike < -90)] = strike[np.where(strike < -90)] + 180
-
-        #     # plot invariant strike
-        #     erxy = self.ax2.errorbar(
-        #         self._mt.period,
-        #         strike,
-        #         marker=self.strike_inv_marker,
-        #         ms=self.marker_size,
-        #         mfc=self.strike_inv_color,
-        #         mec=self.strike_inv_color,
-        #         mew=self.marker_lw,
-        #         ls="none",
-        #         yerr=strikeerr,
-        #         ecolor=self.strike_inv_color,
-        #         capsize=self.marker_size,
-        #         elinewidth=self.marker_lw,
-        #     )
-
-        #     stlist.append(erxy[0])
-        #     stlabel.append("Z_inv")
-        # except AttributeError:
-        #     print("Could not get z_invariants from pt, input z if desired.")
-
-        if self._mt.Tipper is not None and (self._mt.Tipper.tipper.all() != 0):
-=======
         stlabel.append('PT')
         try:
             strike = self.fold_strike(self.zinv.strike)
@@ -615,7 +486,6 @@
             print('Could not get z_invariants from pt, input z if desired.')
 
         if self._mt.Tipper.tipper is not None:
->>>>>>> 0a555358
             # strike from tipper
             tp = self._mt.Tipper
             s3 = self.fold_strike(tp.angle_real)
@@ -669,11 +539,8 @@
         self.ax2.set_ylabel("Angle (deg)", fontdict=font_dict)
         self.ax2.set_title("Strike", fontdict=font_dictt)
 
-<<<<<<< HEAD
+
         # ---------plot Min & Max Phase-----------------------------------------
-=======
-        #---------plot Min & Max Phase-----------------------------------------
->>>>>>> 0a555358
         minphi = self.pt.phimin
         minphierr = self.pt.phimin_err
         maxphi = self.pt.phimax
@@ -712,17 +579,10 @@
         )
 
         if self.pt_limits is None:
-<<<<<<< HEAD
             self.pt_limits = [
                 min([self.pt.phimax.min(), self.pt.phimin.min()]) - 3,
                 max([self.pt.phimax.max(), self.pt.phimin.max()]) + 3,
             ]
-=======
-            self.pt_limits = [min([self.pt.phimax.min(),
-                                   self.pt.phimin.min()]) - 3,
-                              max([self.pt.phimax.max(),
-                                   self.pt.phimin.max()]) + 3]
->>>>>>> 0a555358
             if self.pt_limits[0] < -10:
                 self.pt_limits[0] = -9.9
             if self.pt_limits[1] > 100:
@@ -801,7 +661,6 @@
         if self.skew_limits is None:
             self.skew_limits = (-10, 10)
         self.ax4.set_ylim(self.skew_limits)
-<<<<<<< HEAD
         self.ax4.grid(True, alpha=0.25, which="both", color=(0.25, 0.25, 0.25), lw=0.25)
         self.ax4.set_xlabel("Period (s)", fontdict=font_dict)
         self.ax4.set_ylabel("Skew Angle (deg)", fontdict=font_dict)
@@ -811,18 +670,6 @@
         ellipticity = self.pt.ellipticity
         ellipticityerr = self.pt.ellipticity_err
         
-=======
-        self.ax4.grid(True, alpha=.25, which='both', color=(.25, .25, .25),
-                      lw=.25)
-        self.ax4.set_xlabel('Period (s)', fontdict=font_dict)
-        self.ax4.set_ylabel('Skew Angle (deg)', fontdict=font_dict)
-        self.ax4.set_title('Skew Angle', fontdict=font_dictt)
-
-        #----------------------plotEllipticity--------------------------------
-        ellipticity = self.pt.ellipticity
-        ellipticityerr = self.pt.ellipticity_err
-
->>>>>>> 0a555358
         self.ax5 = self.fig.add_subplot(3, 2, 6, sharex=self.ax2)
         erskew = self.ax5.errorbar(
             self._mt.period,
