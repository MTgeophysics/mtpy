--- conflicted
+++ resolved
@@ -16,27 +16,27 @@
           period to specified periods
 """
 
-from pathlib import Path
+import os
+import sys
 
 import matplotlib
 import matplotlib.pyplot as plt
-from matplotlib.ticker import MultipleLocator
 import numpy as np
 from mpl_toolkits.axes_grid1 import make_axes_locatable
 from scipy.interpolate import griddata
 
 import mtpy
 import mtpy.modeling.occam2d_rewrite as occam2d
-from .imaging_base import ImagingBase, ParameterError
+from .imaging_base import ImagingBase, ParameterError, ImagingError
 from mtpy.core import mt as mt
 from mtpy.utils.mtpy_decorator import deprecated
-from mtpy.utils.mtpy_logger import get_mtpy_logger
+from mtpy.utils.mtpylog import MtPyLog
 
 # get a logger object for this module, using the utility class MtPyLog to
 # config the logger
-_logger = get_mtpy_logger(__name__)
+_logger = MtPyLog.get_mtpy_logger(__name__)
 # default contains of rholist
-DEFAULT_RHOLIST = {"zxy", "zyx", "det"}
+DEFAULT_RHOLIST = {'zxy', 'zyx', 'det'}
 
 
 class Depth1D(ImagingBase):
@@ -50,7 +50,7 @@
         self._set_edi(data)
 
     def __init__(self, edis=None, rholist=DEFAULT_RHOLIST):
-        super().__init__()
+        ImagingBase.__init__(self)
         self._rholist = None
         self.set_data(edis)
         self.set_rholist(rholist)
@@ -70,7 +70,7 @@
 
     def plot(self):
         if self._data is None or not self._data:
-            raise NotImplementedError
+            raise NotImplemented
         elif self._rholist is None or not self._rholist:
             raise ZComponentError
         elif self._fig is not None:
@@ -90,18 +90,8 @@
         periods = 1.0 / freqs
         legendh = []
 
-        if "zxy" in self._rholist:
+        if 'zxy' in self._rholist:
             # One of the 4-components: XY
-<<<<<<< HEAD
-            penetration_depth = scale_param * np.sqrt(
-                zeta.resistivity[:, 0, 1] * periods
-            )
-
-            # pen_zxy, = plt.semilogx(periods, -penetration_depth, '-*',label='Zxy')
-            (pen_zxy,) = plt.loglog(
-                periods, penetration_depth, color="#000000", marker="*", label="Zxy"
-            )
-=======
             penetration_depth = scale_param * \
                 np.sqrt(zeta.resistivity[:, 0, 1] * periods)
             periods[penetration_depth==0] = np.nan
@@ -110,61 +100,25 @@
             # pen_zxy, = plt.semilogx(periods, -penetration_depth, '-*',label='Zxy')
             pen_zxy, = plt.loglog(
                 periods, penetration_depth*1e-3, color='#000000', marker='*', label='Zxy')
->>>>>>> fcc250f1
             # See
             # http://matplotlib.org/1.3.1/examples/pylab_examples/line_styles.html
 
             legendh.append(pen_zxy)
 
-        if "zyx" in self._rholist:
-            penetration_depth = scale_param * np.sqrt(
-                zeta.resistivity[:, 1, 0] * periods
-            )
-
-<<<<<<< HEAD
-            (pen_zyx,) = plt.loglog(
-                periods, penetration_depth, color="g", marker="o", label="Zyx"
-            )
-=======
+        if 'zyx' in self._rholist:
+            penetration_depth = scale_param * \
+                np.sqrt(zeta.resistivity[:, 1, 0] * periods)
+
             pen_zyx, = plt.loglog(
                 periods, penetration_depth*1e-3, color='g', marker='o', label='Zyx')
->>>>>>> fcc250f1
             legendh.append(pen_zyx)
 
-        if "det" in self._rholist:
+        if 'det' in self._rholist:
             # determinant array
             det2 = np.abs(zeta.det)
-            det_penetration_depth = scale_param * np.sqrt(
-                0.2 * periods * det2 * periods
-            )
+            det_penetration_depth = scale_param * np.sqrt(0.2 * periods * det2 * periods)
 
             # pen_det, = plt.semilogx(periods, -det_penetration_depth, '-^', label='Determinant')
-<<<<<<< HEAD
-            (pen_det,) = plt.loglog(
-                periods,
-                det_penetration_depth,
-                color="b",
-                marker="^",
-                label="Determinant",
-            )
-            legendh.append(pen_det)
-
-            plt.legend(
-                handles=legendh,
-                bbox_to_anchor=(0.1, 0.5),
-                loc=3,
-                ncol=1,
-                borderaxespad=0.0,
-            )
-
-            title = "Penetration Depth for file %s" % self._data.fn
-            plt.title(title)
-            plt.xlabel("Log Period (seconds)", fontsize=16)
-            plt.ylabel("Penetration Depth (meters)", fontsize=16)
-            plt.gca().invert_yaxis()
-            # set window title
-            self._fig.canvas.set_window_title(title)
-=======
             pen_det, = plt.loglog(
                 periods, det_penetration_depth*1e-3, color='b', marker='^', label='Determinant')
             legendh.append(pen_det)
@@ -185,7 +139,6 @@
         plt.gca().invert_yaxis()
         # set window title
         self._fig.canvas.set_window_title(title)
->>>>>>> fcc250f1
 
 
 class Depth2D(ImagingBase):
@@ -195,94 +148,54 @@
     depth profile at the given periods vs stations.
     """
 
-    def __init__(self, selected_periods, data=None, ptol=0.05, rho="det"):
-        super().__init__()
+    def __init__(self, selected_periods, data=None, ptol=0.05, rho='det'):
+        super(Depth2D, self).__init__()
         self._selected_periods = selected_periods
         self._ptol = ptol
         self._rho = None
         self.set_data(data)
         self.set_rho(rho)
-        self.units = "km"
-
-    def plot(self, tick_params={"fontsize": 4, "rotation": 45}, **kwargs):
-        scale = -1
-        if self.units in ["km", "kilometers"]:
-            scale = -1.0 / 1000
+
+    def plot(self, tick_params={}, **kwargs):
         if self._rho is None:
             raise ZComponentError
         elif self._fig is not None:
             return  # nothing to plot
-
-        period_by_index = kwargs.pop("period_by_index", False)
+        
+        period_by_index = kwargs.pop('period_by_index', False)
 
         pr = occam2d.Profile(edi_list=self._data)
         pr.generate_profile()
         # pr.plot_profile(station_id=[0, 4])
 
-        if "fontsize" in list(kwargs.keys()):
-            fontsize = kwargs["fontsize"]
+        if 'fontsize' in list(kwargs.keys()):
+            fontsize = kwargs['fontsize']
         else:
-            fontsize = 10
-
-        self._fig = plt.figure(figsize=(8, 6), dpi=150)
+            fontsize = 16
+
+        self._fig = plt.figure(figsize=(8, 6), dpi=80)
         self._fig.set_tight_layout(True)
-        self._ax = self._fig.add_subplot(1, 1, 1)
-        self._ax2 = self._ax.twiny()
-        line_list = []
         for selected_period in self._selected_periods:
             if period_by_index:
                 (stations, periods, pen, _) = get_penetration_depth_by_index(
-                    pr.edi_list, selected_period, whichrho=self._rho
-                )
+                    pr.edi_list, selected_period, whichrho=self._rho)
             else:
                 (stations, periods, pen, _) = get_penetration_depth_by_period(
-                    pr.edi_list, selected_period, whichrho=self._rho, ptol=self._ptol
-                )
-
-<<<<<<< HEAD
-            line_label = f"Period={selected_period:.5g} s"
-            (l1,) = self._ax.plot(
-                np.array(pr.station_locations) * abs(scale),
-                pen * scale,
-=======
+                    pr.edi_list, selected_period, whichrho=self._rho, ptol=self._ptol)
+
             line_label = "Period=%.2e s" % selected_period
 
             plt.plot(
                 pr.station_locations,
                 np.array(pen)*1e-3,
->>>>>>> fcc250f1
                 "--",
+                #                marker="o",
+                #                markersize=12,
+                #                linewidth=2,
                 label=line_label,
-                **kwargs,
-            )
-            line_list.append(l1)
-
-            (l1,) = self._ax.fill_between(
-                [
-                    np.array(pr.station_locations) * abs(scale),
-                    np.array(pr.station_locations) * abs(scale),
-                ],
-                [0, pen * scale],
-                alpha=0.5,
-                color=(0.65, 0.65, 0.65),
-            )
-            line_list.append(l1)
-
-<<<<<<< HEAD
-        self._ax.set_ylabel(
-            f"Penetration Depth ({self.units}) Computed by {self._rho}",
-            fontsize=fontsize,
-        )
-        self._ax.tick_params(which="y", labelsize=fontsize)
-        self._ax.yaxis.set_major_locator(MultipleLocator(10000 * abs(scale)))
-        self._ax.xaxis.set_major_locator(MultipleLocator(10000 * abs(scale)))
-        self._ax.set_xlabel(f"Distance ({self.units})")
-        # flip axis for positive down
-        self._ax.set_ylim(self._ax.get_ylim()[1], self._ax.get_ylim()[0])
-
-        # plt.tight_layout()
-        # self._ax.set_xlabel('MT Penetration Depth Profile Over Stations', fontsize=fontsize)
-=======
+                **kwargs)
+            plt.legend()
+
         plt.ylabel(
             'Penetration Depth (km) Computed by %s' %
             self._rho,
@@ -290,28 +203,33 @@
         )
         plt.gca().invert_yaxis()
         plt.yticks(fontsize=fontsize)
->>>>>>> fcc250f1
-
-        self._logger.debug(f"stations= {stations}", stations)
-        self._logger.debug(f"station locations: {pr.station_locations}")
-        self._ax2.set_xlim(self._ax.get_xlim())
-        self._ax2.set_xticks(pr.station_locations * abs(scale))
+
+        plt.xlabel('MT Penetration Depth Profile Over Stations.', fontsize=fontsize)
+        self._logger.debug("stations= %s", stations)
+        self._logger.debug("station locations: %s", pr.station_locations)
         if pr.station_list is not None:
-            self._ax2.set_xticklabels(pr.station_locations, **tick_params)
+            plt.xticks(
+                pr.station_locations,
+                pr.station_list,
+                fontsize=fontsize / 2,
+                rotation=45,
+                **tick_params
+                #                rotation='horizontal',
+            )
         else:  # Are the stations in the same order as the profile generated pr.station_list????
-            self._ax2.set_xticklabels(stations, **tick_params)
-
-        # x1, x2 = self._ax.get_xlim()
-        # print(x1, x2)
-        # self._ax2.set_xticks(np.arange(np.round(x1, -1), np.round(x2, -1),
-        #                                10000 * abs(scale)))
-
-        self._fig.canvas.set_window_title(
-            f"MT Penetration Depth Estimated by {self._rho}"
-        )
-        self._ax.legend(line_list, loc="lower left")
-
-        plt.show()
+            plt.xticks(
+                pr.station_locations,
+                stations,
+                fontsize=fontsize / 2,
+                rotation=45,
+                **tick_params
+                #                rotation='horizontal',
+            )
+
+        # plt.tight_layout()
+        plt.gca().xaxis.tick_top()
+        self._fig.canvas.set_window_title("MT Penetration Depth Profile by %s" % self._rho)
+        plt.legend(loc="lower left")
 
     def set_data(self, data):
         # this plot require multiple edi files
@@ -322,9 +240,7 @@
             self._rho = rho
             self._reset_fig()
         else:
-            self._logger.critical(
-                "unsupported method to compute penetratoin depth: %s", rho
-            )
+            self._logger.critical("unsupported method to compute penetratoin depth: %s", rho)
             # raise Exception("unsupported method to compute penetratoin depth: %s" % rho)
 
 
@@ -337,8 +253,8 @@
     Setting a smaller value for ptol may result less MT sites data included.
     """
 
-    def __init__(self, edis=None, period=None, rho="det", ptol=0.1):
-        super().__init__()
+    def __init__(self, edis=None, period=None, rho='det', ptol=0.1):
+        super(Depth3D, self).__init__()
         self._rho = None
         self._period = None
         self._period_fmt = None
@@ -357,29 +273,23 @@
             # nothing to plot
             return
 
-        period_by_index = kwargs.pop(
-            "period_by_index", False
-        )  # search periods by its index in the data file
-        plot_station_id = kwargs.pop(
-            "plot_station_id", False
-        )  # plot the id of each station on the image
-        z_unit = kwargs.pop("z_unit", "km")
-
-        if z_unit not in ("m", "km"):
+        period_by_index = kwargs.pop("period_by_index", False)  # search periods by its index in the data file
+        plot_station_id = kwargs.pop("plot_station_id", False)  # plot the id of each station on the image
+        z_unit = kwargs.pop("z_unit", 'km')
+
+        if z_unit not in ('m', 'km'):
             raise ParameterError("z_unit has to be m or km.")
 
         if period_by_index:  # self._period is considered as an index
             if not isinstance(self._period, int):
-                self._logger.warning(
-                    "period value is not integer but used as an index."
-                )
-            (stations, periods, pendep, latlons) = get_penetration_depth_by_index(
-                self._data, int(self._period), whichrho=self._rho
-            )
+                self._logger.warning("period value is not integer but used as an index.")
+            (stations, periods, pendep, latlons) = get_penetration_depth_by_index(self._data,
+                                                                                  int(self._period),
+                                                                                  whichrho=self._rho)
         else:
-            (stations, periods, pendep, latlons) = get_penetration_depth_by_period(
-                self._data, self._period, whichrho=self._rho, ptol=self._ptol
-            )
+            (stations, periods, pendep, latlons) = get_penetration_depth_by_period(self._data,
+                                                                                   self._period,
+                                                                                   whichrho=self._rho, ptol=self._ptol)
 
         if check_period_values(periods, ptol=self._ptol) is False:
 
@@ -389,18 +299,14 @@
             # self._fig.canvas.set_window_title(title)
             # plt.show()
 
-            print(
-                "Can NOT use period index, because the indexed-periods are not equal across EDI files as shown below: "
-            )
+            print("Can NOT use period index, because the indexed-periods are not equal across EDI files as shown below: ")
             print(periods)
 
-            print(
-                "***  Plot pendepth3D using the first value from the period list above ***"
-            )
+            print("***  Plot pendepth3D using the first value from the period list above ***")
 
             self._period = periods[0]
             self.plot(period_by_index=False)
-            # raise ImagingError("MT Periods values are NOT equal! In such case a float value must be selected from the period list")
+            #raise ImagingError("MT Periods values are NOT equal! In such case a float value must be selected from the period list")
         else:
             # good normal case
             period0 = periods[0]
@@ -479,13 +385,13 @@
             grid_x, grid_y = np.mgrid[0:ny_padded:1, 0:nx_padded:1]
 
             # grid_z0 = griddata(points, values, (grid_x, grid_y), method='nearest')
-            grid_z = griddata(points, values, (grid_x, grid_y), method="linear")
+            grid_z = griddata(points, values, (grid_x, grid_y), method='linear')
             # grid_z = griddata(points, values, (grid_x, grid_y), method='cubic')
 
             # method='cubic' may cause negative interp values; set them nan to make
             # empty
             grid_z[grid_z < 0] = np.nan
-            if z_unit == "km":  # change to km
+            if z_unit == 'km':  # change to km
                 grid_z = grid_z / 1000.0
 
             # use reverse color map in imshow and the colorbar
@@ -496,17 +402,13 @@
 
             # since matplotlib v2.0 the default interpolation is changed to nearest, use "bilinear" to restore the default behaviour in 1.5.3
             # imgplot = plt.imshow(grid_z, origin='upper', cmap=my_cmap, interpolation='bilinear', resample=False)
-            imgplot = plt.imshow(grid_z, origin="upper", cmap=my_cmap)
+            imgplot = plt.imshow(grid_z, origin='upper', cmap=my_cmap)
 
             # the stations sample point 1-lon-j, 0-lat-i
-            plt.plot(
-                station_points[:, 1], station_points[:, 0], "kv", markersize=6,
-            )
+            plt.plot(station_points[:, 1], station_points[:, 0], 'kv', markersize=6, )
             # add station id
             if plot_station_id:
-                for label, x, y in zip(
-                    stations, station_points[:, 1], station_points[:, 0]
-                ):
+                for label, x, y in zip(stations, station_points[:, 1], station_points[:, 0]):
                     plt.annotate(label, xy=(x, y), fontsize=9)
 
             # set the axix limit to control white margins
@@ -516,9 +418,7 @@
 
             # adjusted if necessary, the number of grids extended out of the sample points area
             margin = max(padx, pady, min_margin)
-            self._logger.debug(
-                "**** station_points shape ***** %s", station_points.shape
-            )
+            self._logger.debug("**** station_points shape ***** %s", station_points.shape)
             self._logger.debug("**** grid_z shape ***** %s", grid_z.shape)
             self._logger.debug("margin = %s" % margin)
 
@@ -536,30 +436,29 @@
             xticks = np.arange(0, zdep.shape[1], stepx)  # 10, 100
             yticks = np.arange(0, zdep.shape[0], stepy)
 
-            xticks_label = [
-                "%.2f" % (bbox[0][0] + pixelsize * xtick) for xtick in xticks
-            ]  # formatted float numbers
-            yticks_label = [
-                "%.2f" % (bbox[1][0] + pixelsize * ytick) for ytick in yticks
-            ]
+            xticks_label = ['%.2f' % (bbox[0][0] + pixelsize * xtick)
+                            for xtick in xticks]  # formatted float numbers
+            yticks_label = ['%.2f' % (bbox[1][0] + pixelsize * ytick)
+                            for ytick in yticks]
 
             self._logger.debug("xticks_labels= %s", xticks_label)
             self._logger.debug("yticks_labels= %s", yticks_label)
             # make sure the latitude y-axis is correctly labeled.
             yticks_label.reverse()
 
-            plt.xticks(xticks, xticks_label, rotation="0", fontsize=fontsize)
-            plt.yticks(yticks, yticks_label, rotation="horizontal", fontsize=fontsize)
-            ax.set_ylabel("Latitude", fontsize=fontsize)
-            ax.set_xlabel("Longitude", fontsize=fontsize)
+            plt.xticks(xticks, xticks_label, rotation='0', fontsize=fontsize)
+            plt.yticks(yticks, yticks_label, rotation='horizontal', fontsize=fontsize)
+            ax.set_ylabel('Latitude', fontsize=fontsize)
+            ax.set_xlabel('Longitude', fontsize=fontsize)
             ax.tick_params(
-                axis="both", which="major", width=2, length=5, labelsize=fontsize
-            )
+                axis='both',
+                which='major',
+                width=2,
+                length=5,
+                labelsize=fontsize)
             # plt.title('Penetration Depth at the Period=%.6f (Cubic Interpolation)\n'
             # % period_fmt)  # Cubic
-            title = (
-                "Penetration Depth at the Period=%s seconds \n" % self._period_fmt
-            )  # todo is \n necessory?
+            title = "Penetration Depth at the Period=%s seconds \n" % self._period_fmt  # todo is \n necessory?
             plt.title(title)  # Cubic
             self._fig.canvas.set_window_title(title)
 
@@ -573,11 +472,9 @@
             divider = make_axes_locatable(ax)
             # pad = separation from figure to colorbar
             cax = divider.append_axes("right", size="3%", pad=0.2)
-            mycb = plt.colorbar(
-                imgplot, cax=cax, use_gridspec=True, cmap=my_cmap
-            )  # cmap=my_cmap_r, does not work!!
+            mycb = plt.colorbar(imgplot, cax=cax, use_gridspec=True, cmap=my_cmap)  # cmap=my_cmap_r, does not work!!
             mycb.outline.set_linewidth(2)
-            mycb.set_label(label="Penetration Depth ({})".format(z_unit), size=fontsize)
+            mycb.set_label(label='Penetration Depth ({})'.format(z_unit), size=fontsize)
             # mycb.set_cmap(my_cmap)
 
         return
@@ -591,9 +488,7 @@
             self._rho = rho
             self._reset_fig()
         else:
-            self._logger.critical(
-                "unsupported method to compute penetratoin depth: %s", rho
-            )
+            self._logger.critical("unsupported method to compute penetratoin depth: %s", rho)
             # raise Exception("unsupported method to compute penetratoin depth: %s" % rho)
 
     def set_period(self, period):
@@ -601,9 +496,7 @@
             self._period = period
             self._reset_fig()
 
-    @deprecated(
-        "this function is added only to compatible with the old script penetration_depth3d.py"
-    )
+    @deprecated("this function is added only to compatible with the old script penetration_depth3d.py")
     def get_period_fmt(self):
         if self._fig is not None:
             return self._period_fmt
@@ -613,8 +506,7 @@
 
 # Utility functions (may need to move to utility module
 
-
-def get_penetration_depth_by_index(mt_obj_list, per_index, whichrho="det"):
+def get_penetration_depth_by_index(mt_obj_list, per_index, whichrho='det'):
     """
     Compute the penetration depth of mt_obj at the given period_index, and using whichrho option.
 
@@ -640,66 +532,60 @@
     stations = []
     latlons = []
     for mt_obj in mt_obj_list:
-        if isinstance(mt_obj, (str, Path)):
+        if isinstance(mt_obj, str) and os.path.isfile(mt_obj):
             mt_obj = mt.MT(mt_obj)
         elif not isinstance(mt_obj, mt.MT):
             raise Exception("Unsupported list of objects %s" % type(mt_obj))
         # station id
         stations.append(mt_obj.station)
         # latlons
-        latlons.append((mt_obj.latitude, mt_obj.longitude))
+        latlons.append((mt_obj.lat, mt_obj.lon))
         # the attribute Z
         zeta = mt_obj.Z
 
         if per_index >= len(zeta.freq):
-            _logger.debug("Number of frequecies (Max per_index)= %s", len(zeta.freq))
+            _logger.debug(
+                "Number of frequecies (Max per_index)= %s", len(
+                    zeta.freq))
             raise Exception(
-                "Index out_of_range Error: period index must be less than number of periods in zeta.freq"
-            )
+                "Index out_of_range Error: period index must be less than number of periods in zeta.freq")
 
         per = 1.0 / zeta.freq[per_index]
         periods.append(per)
 
-        if whichrho == "zxy":
-            penetration_depth = -scale_param * np.sqrt(
-                zeta.resistivity[per_index, 0, 1] * per
-            )
-        elif whichrho == "zyx":
-            penetration_depth = -scale_param * np.sqrt(
-                zeta.resistivity[per_index, 1, 0] * per
-            )
-        elif whichrho == "det":  # the 2X2 complex Z-matrix's determinant abs value
+        if whichrho == 'zxy':
+            penetration_depth = - scale_param * \
+                np.sqrt(zeta.resistivity[per_index, 0, 1] * per)
+        elif whichrho == 'zyx':
+            penetration_depth = - scale_param * \
+                np.sqrt(zeta.resistivity[per_index, 1, 0] * per)
+        elif whichrho == 'det':  # the 2X2 complex Z-matrix's determinant abs value
             # determinant value at the given period index
             det2 = np.abs(zeta.det[per_index])
             penetration_depth = -scale_param * np.sqrt(0.2 * per * det2 * per)
         else:
             _logger.critical(
-                "unsupported method to compute penetration depth: %s", whichrho
-            )
+                "unsupported method to compute penetration depth: %s",
+                whichrho)
             # sys.exit(100)
-            raise Exception(
-                "unsupported method to compute penetratoin depth: %s" % whichrho
-            )
+            raise Exception("unsupported method to compute penetratoin depth: %s" % whichrho)
 
         pen_depth.append(penetration_depth)
 
-    return np.array(stations), np.array(periods), np.array(pen_depth), np.array(latlons)
+    return stations, periods, pen_depth, latlons
 
 
 def load_edi_files(edi_path, file_list=None):
-    edi_path = Path(edi_path)
+
     if file_list is None:
-        file_list = list(edi_path.glob("*.edi"))
+        file_list = [ff for ff in os.listdir(edi_path) if ff.endswith("edi")]
 
     if edi_path is not None:
-        edi_list = [mt.MT(Path(edi_path, edi)) for edi in file_list]
+        edi_list = [mt.MT(os.path.join(edi_path, edi)) for edi in file_list]
     return edi_list
 
-
 # need further refactoring and testing
-def get_penetration_depth_by_period(
-    mt_obj_list, selected_period, ptol=0.1, whichrho="det"
-):
+def get_penetration_depth_by_period(mt_obj_list, selected_period, ptol=0.1, whichrho='det'):
     """
     This is a more generic and useful function to compute the penetration depths
     of a list of edi files at given selected_period (in seconds, NOT freq).
@@ -720,11 +606,9 @@
     stations = []
     latlons = []
 
-    _logger.info(
-        "Getting nearest period to {} for all stations".format(selected_period)
-    )
+    _logger.info("Getting nearest period to {} for all stations".format(selected_period))
     for mt_obj in mt_obj_list:
-        if isinstance(mt_obj, (str, Path)):
+        if isinstance(mt_obj, str) and os.path.isfile(mt_obj):
             mt_obj = mt.MT(mt_obj)
         elif not isinstance(mt_obj, mt.MT):
             raise Exception("Unsupported list of objects %s" % type(mt_obj))
@@ -732,47 +616,27 @@
         # station id
         stations.append(mt_obj.station)
         # latlons
-        latlons.append((mt_obj.latitude, mt_obj.longitude))
+        latlons.append((mt_obj.lat, mt_obj.lon))
 
         # the attribute Z
         zeta = mt_obj.Z
-        per_index = np.argmin(np.fabs(zeta.freq - 1.0 / selected_period))
+        per_index = np.argmin(np.fabs(zeta.freq - 1.0/selected_period))
         per = 1.0 / zeta.freq[per_index]
 
-        print(
-            "********* The period-index=%s coressponding to the selected_period %s"
-            % (per_index, selected_period)
-        )
+        print("********* The period-index=%s coressponding to the selected_period %s"%(per_index, selected_period))
 
         if abs(selected_period - per) > (selected_period) * ptol:
-            print(
-                "************** Different the selected period =", selected_period, per
-            )
-            # periods.append(np.nan)
+            print("************** Different the selected period =", selected_period, per)
+            #periods.append(np.nan)
             periods.append(selected_period)
             pen_depth.append(np.nan)
-            _logger.warning(
-                "Nearest preiod {} on station {} was beyond tolerance of {} ".format(
-                    per, mt_obj.Site.id, ptol
-                )
-            )
+            _logger.warning("Nearest preiod {} on station {} was beyond tolerance of {} ".format(per, mt_obj.Site.id, ptol))
             pass
-        else:  # Otherwise do this block to compute the edi's pen-depth correspond to the selected_period
-
-            print("********* Include this period at the index ", per, per_index)
+        else:      # Otherwise do this block to compute the edi's pen-depth correspond to the selected_period
+
+            print("********* Include this period at the index ", per,  per_index)
             periods.append(per)
 
-<<<<<<< HEAD
-            if whichrho == "zxy":
-                penetration_depth = -scale_param * np.sqrt(
-                    zeta.resistivity[per_index, 0, 1] * per
-                )
-            elif whichrho == "zyx":
-                penetration_depth = -scale_param * np.sqrt(
-                    zeta.resistivity[per_index, 1, 0] * per
-                )
-            elif whichrho == "det":  # the 2X2 complex Z-matrix's determinant abs value
-=======
             if whichrho == 'zxy':
                 penetration_depth = scale_param * \
                     np.sqrt(zeta.resistivity[per_index, 0, 1] * per)
@@ -780,41 +644,28 @@
                 penetration_depth = scale_param * \
                     np.sqrt(zeta.resistivity[per_index, 1, 0] * per)
             elif whichrho == 'det':  # the 2X2 complex Z-matrix's determinant abs value
->>>>>>> fcc250f1
                 # determinant value at the given period index
                 det2 = np.abs(zeta.det[per_index])
                 penetration_depth = scale_param * np.sqrt(0.2 * per * det2 * per)
             else:
                 _logger.critical(
-                    "unsupported method to compute penetration depth: %s", whichrho
-                )
+                    "unsupported method to compute penetration depth: %s",
+                    whichrho)
                 # sys.exit(100)
-                raise Exception(
-                    "unsupported method to compute penetratoin depth: %s" % whichrho
-                )
+                raise Exception("unsupported method to compute penetratoin depth: %s" % whichrho)
 
             pen_depth.append(penetration_depth)
 
     # The returned 4 lists should have equal length!!!
-    _logger.debug(
-        "The length of stations, periods, pen_depth, latlons: %s,%s,%s,%s ",
-        len(stations),
-        len(periods),
-        len(pen_depth),
-        len(latlons),
-    )
-
-    return np.array(stations), np.array(periods), np.array(pen_depth), np.array(latlons)
+    _logger.debug("The length of stations, periods, pen_depth, latlons: %s,%s,%s,%s ", len(stations), len(periods), len(pen_depth), len(latlons) )
+
+    return stations, periods, pen_depth, latlons
 
 
 class ZComponentError(ParameterError):
     def __init__(self, *args, **kwargs):
         if args is None:
-            ParameterError.__init__(
-                self,
-                'please set zcomponent (rho) to either "zxy", "zyx" or "det"',
-                **kwargs,
-            )
+            ParameterError.__init__(self, "please set zcomponent (rho) to either \"zxy\", \"zyx\" or \"det\"", **kwargs)
         else:
             ParameterError.__init__(self, *args, **kwargs)
 
@@ -830,9 +681,7 @@
     _logger.debug("The Periods List to be checked : %s", period_list)
 
     if not period_list:
-        _logger.error(
-            "The MT periods list is empty - No relevant data found in the EDI files."
-        )
+        _logger.error("The MT periods list is empty - No relevant data found in the EDI files.")
         return False  # what is the sensible default value for this ?
 
     p0 = period_list[0]  # the first value as a ref
@@ -844,6 +693,17 @@
     else:
         return False
 
+        # pcounter = 0
+        #
+        # for per in period_list:
+        #     if (per > p0 * (1 - ptol)) and (per < p0 * (1 + ptol)):  # approximately equal by <5% error
+        #         pcounter = pcounter + 1
+        #     else:
+        #         logger.warn("Periods NOT Equal!!!  %s != %s", p0, per)
+        #         return False
+        #
+        # return True
+
 
 def get_bounding_box(latlons):
     """ get min max lat lon from the list of lat-lon-pairs points"""
@@ -858,6 +718,19 @@
 
     _logger.debug("Latitude Range: [%.5f, %.5f]", minlat, maxlat)
     _logger.debug("Longitude Range: [%.5f, %.5f]", minlon, maxlon)
+
+    # lats = [tup[0] for tup in latlons]
+    # lons = [tup[1] for tup in latlons]
+    #
+    # minlat = min(lats)
+    # maxlat = max(lats)
+    #
+    # print("Latitude Range:", minlat, maxlat)
+    #
+    # minlon = min(lons)
+    # maxlon = max(lons)
+    #
+    # print("Longitude Range:", minlon, maxlon)
 
     return (minlon, maxlon), (minlat, maxlat)
 
