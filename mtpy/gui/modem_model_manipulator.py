--- conflicted
+++ resolved
@@ -174,11 +174,8 @@
         self.fill_outside_npad_edit = QtWidgets.QLineEdit('{0:.0f}'.format(self.npad))
         self.fill_outside_npad_edit.editingFinished.connect(self.set_npad)
         
-<<<<<<< HEAD
         self.fill_outside_button = QtWidgets.QPushButton('Filter Outside Area')
-=======
         self.fill_outside_button = QtGui.QPushButton('Apply Fill Outside Grid')
->>>>>>> 4878f8d0
         self.fill_outside_button.pressed.connect(self.fill_outside_area)
         
         self.smooth_len_label = QtGui.QLabel('Smoothing Length')
@@ -234,20 +231,17 @@
         self.north_slider.setMaximum(0)
         self.north_slider.setTickInterval(1)
 
-<<<<<<< HEAD
-
         self.figure_3d = Figure()
         self.canvas_3d = FigureCanvas(self.figure_3d)
         self.canvas_3d.setSizePolicy(QtWidgets.QSizePolicy.Expanding,
                                        QtWidgets.QSizePolicy.Expanding)
-=======
+
         self.loc_figure = Figure()
         self.loc_canvas = FigureCanvas(self.loc_figure)
         self.loc_canvas.setSizePolicy(QtGui.QSizePolicy.Expanding,
                                        QtGui.QSizePolicy.Expanding)
         self.loc_toolbar = NavigationToolbar(self.loc_canvas, self)
-        
->>>>>>> 4878f8d0
+
 
         self.cb_figure = Figure()
         self.cb_canvas = FigureCanvas(self.cb_figure)
@@ -297,14 +291,7 @@
         ##------------------------------------------------
         ## Layout
         
-<<<<<<< HEAD
-        button_layout = QtWidgets.QHBoxLayout()
-        button_layout.addWidget(self.fill_outside_npad_label)
-        button_layout.addWidget(self.fill_outside_npad_edit)
-        button_layout.addWidget(self.fill_outside_avg_pad_label)
-        button_layout.addWidget(self.fill_outside_avg_pad_edit)
-        button_layout.addWidget(self.fill_outside_button)
-=======
+
         fill_layout = QtGui.QHBoxLayout()
         fill_layout.addWidget(self.fill_outside_npad_label)
         fill_layout.addWidget(self.fill_outside_npad_edit)
@@ -320,7 +307,6 @@
         button_layout = QtGui.QHBoxLayout()
         button_layout.addLayout(fill_layout)
         button_layout.addLayout(smooth_layout)
->>>>>>> 4878f8d0
 
         map_bottom_layout = QtWidgets.QHBoxLayout()
         map_bottom_layout.addWidget(self.map_depth_label)
@@ -355,14 +341,6 @@
         grid_layout.addLayout(map_layout, 1, 1)
         grid_layout.addLayout(east_layout, 1, 2)
         grid_layout.addLayout(north_layout, 2, 1)
-<<<<<<< HEAD
-        grid_layout.addWidget(self.canvas_3d, 2, 2)
-
-        cb_edit = QtWidgets.QVBoxLayout()
-        cb_edit.addWidget(self.cb_label)
-        cb_edit.addWidget(self.cb_line_edit)
-        cb_layout = QtWidgets.QVBoxLayout()
-=======
         grid_layout.addLayout(loc_layout, 2, 2)
         
         right_layout = QtGui.QVBoxLayout()
@@ -377,7 +355,6 @@
         cb_edit.addWidget(self.cb_line_edit)
         
         cb_layout = QtGui.QVBoxLayout()
->>>>>>> 4878f8d0
         cb_layout.addWidget(self.cb_canvas)
         cb_layout.addLayout(cb_edit)
 
