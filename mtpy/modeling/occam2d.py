# -*- coding: utf-8 -*-
"""
Spin-off from 'occamtools'
(Created August 2011, re-written August 2013)

Tools for Occam2D

authors: JP/LK


Classes:
    - Data
    - Model
    - Setup
    - Run
    - Plot
    - Mask


Functions:
    - getdatetime
    - makestartfiles
    - writemeshfile
    - writemodelfile
    - writestartupfile
    - read_datafile
    - get_model_setup
    - blocks_elements_setup


"""
# ==============================================================================
import numpy as np
import scipy as sp
from scipy.stats import mode
import os
import os.path as op
import time
import matplotlib.colorbar as mcb
from matplotlib.colors import Normalize
from matplotlib.ticker import MultipleLocator
import matplotlib.gridspec as gridspec
import matplotlib.pyplot as plt
from matplotlib import cm
import scipy.interpolate as spi
import mtpy.core.mt as mt
import mtpy.modeling.winglink as MTwl
import mtpy.analysis.geometry as MTgy
from mtpy.imaging.mtplottools import plot_errorbar
import mtpy.utils.calculator as mtcc
import mtpy.utils.mesh_tools as mtmesh
from mtpy.utils import gis_tools


# ==============================================================================


class Mesh:
    """
    deals only with the finite element mesh.  Builds a finite element mesh 
    based on given parameters defined below.  The mesh reads in the station 
    locations, finds the center and makes the relative location of the 
    furthest left hand station 0.  The mesh increases in depth logarithmically
    as required by the physics of MT.  Also, the model extends horizontally
    and vertically with padding cells in order to fullfill the assumption of 
    the forward operator that at the edges the structure is 1D.  Stations are
    place on the horizontal nodes as required by Wannamaker's forward 
    operator.
    
    Mesh has the ability to create a mesh that incorporates topography given
    a elevation profile.  It adds more cells to the mesh with thickness 
    z1_layer.  It then sets the values of the triangular elements according to 
    the elevation value at that location.  If the elevation covers less than 
    50% of the triangular cell, then the cell value is set to that of air
              
    .. note:: Mesh is inhereted by Regularization, so the mesh can also be 
              be built from there, same as the example below.
              
    Arguments:
    -----------
    
    ======================= ===================================================
    Key Words/Attributes    Description    
    ======================= ===================================================
    air_key                 letter associated with the value of air 
                            *default* is 0
    air_value               value given to an air cell, *default* is 1E13
    cell_width              width of cells with in station area in meters
                            *default* is 100
    elevation_profile       elevation profile along the profile line.
                            given as np.ndarray(nx, 2), where the elements
                            are x_location, elevation.  If elevation profile
                            is given add_elevation is called automatically.
                            *default* is None
    mesh_fn                 full path to mesh file.
    mesh_values             letter values of each triangular mesh element
                            if the cell is free value is ?
    n_layers                number of vertical layers in mesh
                            *default* is 90 
    num_x_pad_cells         number of horizontal padding cells outside the
                            the station area that will increase in size
                            by x_pad_multiplier. *default* is 7
    num_x_pad_small_cells   number of horizonal padding cells just outside 
                            the station area with width cell_width.  This is 
                            to extend the station area if needed.  
                            *default* is 2 
    num_z_pad_cells         number of vertical padding cells below 
                            z_target_depth down to z_bottom. *default* is 5
    rel_station_locations   relative station locations within the mesh.  The
                            locations are relative to the center of the station
                            area.  *default* is None, filled later
    save_path               full path to save mesh file to. 
                            *default* is current working directory.
    station_locations       location of stations in meters, can be on a 
                            relative grid or in UTM.
    x_grid                  location of horizontal grid nodes in meters
    x_nodes                 relative spacing between grid nodes
    x_pad_multiplier        horizontal padding cells will increase by this
                            multiple out to the edge of the grid.
                            *default* is 1.5
    z1_layer                thickness of the first layer in the model.
                            Should be at least 1/4 of the first skin depth
                            *default* is 10
    z_bottom                bottom depth of the model (m).  Needs to be large 
                            enough to be 1D at the edge. 
                            *default* is 200000.0 
    z_grid                  location of vertical nodes in meters
    z_nodes                 relative distance between vertical nodes in meters
    z_target_depth          depth to deepest target of interest.  Below this
                            depth cells will be padded to z_bottom
    ======================= ===================================================

    ======================= ===================================================
    Methods                 Description
    ======================= ===================================================
    add_elevation           adds elevation to the mesh given elevation
                            profile.  
    build_mesh              builds the mesh given the attributes of Mesh.  If
                            elevation_profile is not None, add_elevation is
                            called inside build_mesh
    plot_mesh               plots the built mesh with station location.  
    read_mesh_file          reads in an existing mesh file and populates the 
                            appropriate attributes.
    write_mesh_file         writes a mesh file to save_path
    ======================= ===================================================
    
    
    :Example: ::
        
        >>> import mtpy.modeling.occam2d as occcam2d
        >>> edipath = r"/home/mt/edi_files"
        >>> slist = ['mt{0:03}'.format(ss) for ss in range(20)]
        >>> ocd = occam2d.Data(edi_path=edipath, station_list=slist)
        >>> ocd.save_path = r"/home/occam/Line1/Inv1"
        >>> ocd.write_data_file()
        >>> ocm = occam2d.Mesh(ocd.station_locations)
        >>> # add in elevation
        >>> ocm.elevation_profile = ocd.elevation_profile
        >>> # change number of layers        
        >>> ocm.n_layers = 110
        >>> # change cell width in station area
        >>> ocm.cell_width = 200
        >>> ocm.build_mesh()
        >>> ocm.plot_mesh()
        >>> ocm.save_path = ocd.save_path
        >>> ocm.write_mesh_file()
    
    """

    def __init__(self, station_locations=None, **kwargs):

        self.station_locations = station_locations
        self.rel_station_locations = None
        self.n_layers = kwargs.pop("n_layers", 90)
        self.cell_width = kwargs.pop("cell_width", 100)
        self.num_x_pad_cells = kwargs.pop("num_x_pad_cells", 7)
        self.num_z_pad_cells = kwargs.pop("num_z_pad_cells", 5)
        self.x_pad_multiplier = kwargs.pop("x_pad_multiplier", 1.5)
        self.z1_layer = kwargs.pop("z1_layer", 10.0)
        self.z_bottom = kwargs.pop("z_bottom", 200000.0)
        self.z_target_depth = kwargs.pop("z_target_depth", 50000.0)
        self.num_x_pad_small_cells = kwargs.pop("num_x_pad_small_cells", 2)
        self.save_path = kwargs.pop("save_path", None)
        self.mesh_fn = kwargs.pop("mesh_fn", None)
        self.elevation_profile = kwargs.pop("elevation_profile", None)

        self.x_nodes = None
        self.z_nodes = None
        self.x_grid = None
        self.z_grid = None
        self.mesh_values = None
        self.air_value = 1e13
        self.air_key = "0"

    def build_mesh(self):
        """
        Build the finite element mesh given the parameters defined by the 
        attributes of Mesh.  Computes relative station locations by finding 
        the center of the station area and setting the middle to 0.  Mesh 
        blocks are built by calculating the distance between stations and 
        putting evenly spaced blocks between the stations being close to 
        cell_width.  This places a horizontal node at the station location.
        If the spacing between stations is smaller than 
        cell_width, a horizontal node is placed between the stations to be 
        sure the model has room to change between the station.
        
        If elevation_profile is given, add_elevation is called to add 
        topography into the mesh.
        
        Populates attributes:
            * mesh_values
            * rel_station_locations
            * x_grid
            * x_nodes
            * z_grid
            * z_nodes
        
        :Example: ::
            >>> import mtpy.modeling.occam2d as occcam2d
            >>> edipath = r"/home/mt/edi_files"
            >>> slist = ['mt{0:03}'.format(ss) for ss in range(20)]
            >>> ocd = occam2d.Data(edi_path=edipath, station_list=slist)
            >>> ocd.save_path = r"/home/occam/Line1/Inv1"
            >>> ocd.write_data_file()
            >>> ocm = occam2d.Mesh(ocd.station_locations)
            >>> # add in elevation
            >>> ocm.elevation_profile = ocd.elevation_profile
            >>> # change number of layers        
            >>> ocm.n_layers = 110
            >>> # change cell width in station area
            >>> ocm.cell_width = 200
            >>> ocm.build_mesh()
        """

        if self.station_locations is None:
            raise OccamInputError(
                "Need to input station locations to define " "a finite element mesh"
            )

        # be sure the station locations are sorted from left to right
        self.station_locations.sort()

        self.rel_station_locations = np.copy(self.station_locations)

        # center the stations around 0 like the mesh will be
        self.rel_station_locations -= self.rel_station_locations.mean()

        # 1) make horizontal nodes at station locations and fill in the cells
        #   around that area with cell width. This will put the station
        #   in the center of the regularization block as prescribed for occam
        # the first cell of the station area will be outside of the furthest
        # right hand station to reduce the effect of a large neighboring cell.
        self.x_grid = np.array(
            [self.rel_station_locations[0] - self.cell_width * self.x_pad_multiplier]
        )
        for ii, offset in enumerate(self.rel_station_locations[:-1]):
            dx = self.rel_station_locations[ii + 1] - offset
            num_cells = int(np.floor(dx / self.cell_width))
            # if the spacing between stations is smaller than mesh set cell
            # size to mid point between stations
            if num_cells == 0:
                cell_width = dx / 2.0
                num_cells = 1
            # calculate cell spacing so that they are equal between neighboring
            # stations
            else:
                cell_width = dx / num_cells
            if self.x_grid[-1] != offset:
                self.x_grid = np.append(self.x_grid, offset)
            for dd in range(num_cells):
                new_cell = offset + (dd + 1) * cell_width
                # make sure cells aren't too close together
                try:
                    if (
                        abs(self.rel_station_locations[ii + 1] - new_cell)
                        >= cell_width * 0.9
                    ):
                        self.x_grid = np.append(self.x_grid, new_cell)
                    else:
                        pass
                except IndexError:
                    pass

        self.x_grid = np.append(self.x_grid, self.rel_station_locations[-1])
        # add a cell on the right hand side of the station area to reduce
        # effect of a large cell next to it
        self.x_grid = np.append(
            self.x_grid,
            self.rel_station_locations[-1] + self.cell_width * self.x_pad_multiplier,
        )

        # add an extra cell if there is an uneven number of cells
        if len(self.x_grid) % 2 == 0:
            self.x_grid = np.append(
                self.x_grid, self.x_grid[-1] + self.cell_width * self.x_pad_multiplier
            )

        # --> pad the mesh with exponentially increasing horizontal cells
        #    such that the edge of the mesh can be estimated with a 1D model

        x_left = float(abs(self.x_grid[0] - self.x_grid[1]))
        x_right = float(abs(self.x_grid[-1] - self.x_grid[-2]))
        x_pad_cell = np.max([x_left, x_right])

        for ii in range(self.num_x_pad_cells):
            left_cell = self.x_grid[0]
            right_cell = self.x_grid[-1]
            pad_cell = x_pad_cell * self.x_pad_multiplier ** (ii + 1)
            self.x_grid = np.insert(self.x_grid, 0, left_cell - pad_cell)
            self.x_grid = np.append(self.x_grid, right_cell + pad_cell)

        # --> compute relative positions for the grid
        self.x_nodes = self.x_grid.copy()
        for ii, xx in enumerate(self.x_grid[:-1]):
            self.x_nodes[ii] = abs(self.x_grid[ii + 1] - xx)
        self.x_nodes = self.x_nodes[:-1]

        # 2) make vertical nodes so that they increase with depth
        # --> make depth grid
        #        log_z = np.logspace(np.log10(self.z1_layer),
        #                            np.log10(self.z_target_depth-\
        #                                     np.logspace(np.log10(self.z1_layer),
        #                            np.log10(self.z_target_depth),
        #                            num=self.n_layers)[-2]),
        #                            num=self.n_layers-self.num_z_pad_cells)

        log_z = mtmesh.make_log_increasing_array(
            self.z1_layer,
            self.z_target_depth,
            self.n_layers - self.num_z_pad_cells,
            increment_factor=0.99,
        )

        # round the layers to be whole numbers
        ztarget = np.array(
            [mtcc.roundsf(zz, 1) for zz in log_z]
        )  # zz-zz%10**np.floor(np.log10(zz))

        # --> create padding cells past target depth
        #        log_zpad = np.logspace(np.log10(self.z_target_depth),
        #                            np.log10(self.z_bottom-\
        #                                    np.logspace(np.log10(self.z_target_depth),
        #                            np.log10(self.z_bottom),
        #                            num=self.num_z_pad_cells)[-2]),
        #                            num=self.num_z_pad_cells)
        log_zpad = mtmesh.make_log_increasing_array(
            log_z[-1], self.z_bottom, self.num_z_pad_cells, increment_factor=0.99
        )
        # round the layers to 1 sf
        zpadding = np.array(
            [mtcc.roundsf(zz, 1) for zz in log_zpad]
        )  # zz-zz%10**np.floor(np.log10(zz))

        # create the vertical nodes
        self.z_nodes = np.append(ztarget, zpadding)

        # calculate actual distances of depth layers
        self.z_grid = np.array(
            [self.z_nodes[: ii + 1].sum() for ii in range(self.z_nodes.shape[0])]
        )

        self.mesh_values = np.zeros(
            (self.x_nodes.shape[0], self.z_nodes.shape[0], 4), dtype=str
        )
        self.mesh_values[:, :, :] = "?"

        # get elevation if elevation_profile is given
        if self.elevation_profile is not None:
            self.add_elevation(self.elevation_profile)

        print("=" * 55)
        print("{0:^55}".format("mesh parameters".upper()))
        print("=" * 55)
        print("  number of horizontal nodes = {0}".format(self.x_nodes.shape[0]))
        print("  number of vertical nodes   = {0}".format(self.z_nodes.shape[0]))
        print("  Total Horizontal Distance  = {0:2f}".format(self.x_nodes.sum()))
        print("  Total Vertical Distance    = {0:2f}".format(self.z_nodes.sum()))
        print("=" * 55)

    def add_elevation(self, elevation_profile=None):
        """
        the elevation model needs to be in relative coordinates and be a 
        numpy.ndarray(2, num_elevation_points) where the first column is
        the horizontal location and the second column is the elevation at 
        that location.
        
        If you have a elevation model use Profile to project the elevation
        information onto the profile line
    
        To build the elevation I'm going to add the elevation to the top 
        of the model which will add cells to the mesh. there might be a better
        way to do this, but this is the first attempt. So I'm going to assume
        that the first layer of the mesh without elevation is the minimum
        elevation and blocks will be added to max elevation at an increment
        according to z1_layer
        
        .. note:: the elevation model should be symmetrical ie, starting 
                  at the first station and ending on the last station, so for
                  now any elevation outside the station area will be ignored 
                  and set to the elevation of the station at the extremities.
                  This is not ideal but works for now.
                  
        Arguments:
        -----------
            **elevation_profile** : np.ndarray(2, num_elev_points)
                                    - 1st row is for profile location
                                    - 2nd row is for elevation values
                                    
        Computes:
        ---------
            **mesh_values** : mesh values, setting anything above topography
                              to the key for air, which for Occam is '0'
        """
        if elevation_profile is not None:
            self.elevation_profile = elevation_profile

        if self.elevation_profile is None:
            raise OccamInputError(
                "Need to input an elevation profile to " "add elevation into the mesh."
            )

        elev_diff = abs(elevation_profile[1].max() - elevation_profile[1].min())
        num_elev_layers = int(elev_diff / self.z1_layer)

        # add vertical nodes and values to mesh_values
        self.z_nodes = np.append([self.z1_layer] * num_elev_layers, self.z_nodes)
        self.z_grid = np.array(
            [self.z_nodes[: ii + 1].sum() for ii in range(self.z_nodes.shape[0])]
        )
        # this assumes that mesh_values have not been changed yet and are all ?
        self.mesh_values = np.zeros(
            (self.x_grid.shape[0], self.z_grid.shape[0], 4), dtype=str
        )
        self.mesh_values[:, :, :] = "?"

        # --> need to interpolate the elevation values onto the mesh nodes
        # first center the locations about 0, this needs to be the same
        # center as the station locations.
        offset = elevation_profile[0] - elevation_profile[0].mean()
        elev = elevation_profile[1] - elevation_profile[1].min()

        func_elev = spi.interp1d(offset, elev, kind="linear")

        # need to figure out which cells and triangular cells need to be air
        xpad = self.num_x_pad_cells + 1
        for ii, xg in enumerate(self.x_grid[xpad:-xpad], xpad):
            # get the index value for z_grid by calculating the elevation
            # difference relative to the top of the model
            dz = elev.max() - func_elev(xg)
            # index of ground in the model for that x location
            zz = int(np.ceil(dz / self.z1_layer))
            if zz == 0:
                pass
            else:
                # --> need to figure out the triangular elements
                # top triangle
                zlayer = elev.max() - self.z_grid[zz]
                try:
                    xtop = xg + (self.x_grid[ii + 1] - xg) / 2
                    ytop = zlayer + 3 * (self.z_grid[zz] - self.z_grid[zz - 1]) / 4
                    elev_top = func_elev(xtop)
                    # print xg, xtop, ytop, elev_top, zz
                    if elev_top > ytop:
                        self.mesh_values[ii, 0:zz, 0] = self.air_key
                    else:
                        self.mesh_values[ii, 0 : zz - 1, 0] = self.air_key
                except ValueError:
                    pass

                # left triangle
                try:
                    xleft = xg + (self.x_grid[ii + 1] - xg) / 4.0
                    yleft = zlayer + (self.z_grid[zz] - self.z_grid[zz - 1]) / 2.0
                    elev_left = func_elev(xleft)
                    # print xg, xleft, yleft, elev_left, zz
                    if elev_left > yleft:
                        self.mesh_values[ii, 0:zz, 1] = self.air_key
                except ValueError:
                    pass

                # bottom triangle
                try:
                    xbottom = xg + (self.x_grid[ii + 1] - xg) / 2
                    ybottom = zlayer + (self.z_grid[zz] - self.z_grid[zz - 1]) / 4
                    elev_bottom = func_elev(xbottom)
                    # print xg, xbottom, ybottom, elev_bottom, zz
                    if elev_bottom > ybottom:
                        self.mesh_values[ii, 0:zz, 2] = self.air_key
                except ValueError:
                    pass

                # right triangle
                try:
                    xright = xg + 3 * (self.x_grid[ii + 1] - xg) / 4
                    yright = zlayer + (self.z_grid[zz] - self.z_grid[zz - 1]) / 2
                    elev_right = func_elev(xright)
                    if elev_right > yright * 0.95:
                        self.mesh_values[ii, 0:zz, 3] = self.air_key
                except ValueError:
                    pass
        # --> need to fill out the padding cells so they have the same elevation
        #    as the extremity stations.
        for ii in range(xpad):
            self.mesh_values[ii, :, :] = self.mesh_values[xpad + 1, :, :]
        for ii in range(xpad + 1):
            self.mesh_values[-(ii + 1), :, :] = self.mesh_values[-xpad - 2, :, :]

        print("{0:^55}".format("--- Added Elevation to Mesh --"))

    def plot_mesh(self, **kwargs):
        """
        Plot built mesh with station locations.
        
        =================== ===================================================
        Key Words           Description        
        =================== ===================================================
        depth_scale         [ 'km' | 'm' ] scale of mesh plot. 
                            *default* is 'km'
        fig_dpi             dots-per-inch resolution of the figure
                            *default* is 300
        fig_num             number of the figure instance
                            *default* is 'Mesh'
        fig_size            size of figure in inches (width, height)
                            *default* is [5, 5]
        fs                  size of font of axis tick labels, axis labels are
                            fs+2. *default* is 6 
        ls                  [ '-' | '.' | ':' ] line style of mesh lines
                            *default* is '-'
        marker              marker of stations 
                            *default* is r"$\blacktriangledown$"
        ms                  size of marker in points. *default* is 5
        plot_triangles      [ 'y' | 'n' ] to plot mesh triangles.
                            *default* is 'n'
        =================== ===================================================
        
        """
        fig_num = kwargs.pop("fig_num", "Mesh")
        fig_size = kwargs.pop("fig_size", [5, 5])
        fig_dpi = kwargs.pop("fig_dpi", 300)
        marker = kwargs.pop("marker", r"$\blacktriangledown$")
        ms = kwargs.pop("ms", 5)
        mc = kwargs.pop("mc", "k")
        lw = kwargs.pop("ls", 0.35)
        fs = kwargs.pop("fs", 6)
        plot_triangles = kwargs.pop("plot_triangles", "n")

        depth_scale = kwargs.pop("depth_scale", "km")

        # set the scale of the plot
        if depth_scale == "km":
            df = 1000.0
        elif depth_scale == "m":
            df = 1.0
        else:
            df = 1000.0

        plt.rcParams["figure.subplot.left"] = 0.12
        plt.rcParams["figure.subplot.right"] = 0.98
        plt.rcParams["font.size"] = fs

        if self.x_grid is None:
            self.build_mesh()

        fig = plt.figure(fig_num, figsize=fig_size, dpi=fig_dpi)
        ax = fig.add_subplot(1, 1, 1, aspect="equal")

        # plot the station marker
        # plots a V for the station cause when you use scatter the spacing
        # is variable if you change the limits of the y axis, this way it
        # always plots at the surface.
        for offset in self.rel_station_locations:
            ax.text(
                (offset) / df,
                0,
                marker,
                horizontalalignment="center",
                verticalalignment="baseline",
                fontdict={"size": ms, "color": mc},
            )

        # --> make list of column lines
        row_line_xlist = []
        row_line_ylist = []
        for xx in self.x_grid / df:
            row_line_xlist.extend([xx, xx])
            row_line_xlist.append(None)
            row_line_ylist.extend([0, self.z_grid[-1] / df])
            row_line_ylist.append(None)

        # plot column lines (variables are a little bit of a misnomer)
        ax.plot(row_line_xlist, row_line_ylist, color="k", lw=lw)

        # --> make list of row lines
        col_line_xlist = [self.x_grid[0] / df, self.x_grid[-1] / df]
        col_line_ylist = [0, 0]
        for yy in self.z_grid / df:
            col_line_xlist.extend([self.x_grid[0] / df, self.x_grid[-1] / df])
            col_line_xlist.append(None)
            col_line_ylist.extend([yy, yy])
            col_line_ylist.append(None)

        # plot row lines (variables are a little bit of a misnomer)
        ax.plot(col_line_xlist, col_line_ylist, color="k", lw=lw)

        if plot_triangles == "y":
            row_line_xlist = []
            row_line_ylist = []
            for xx in self.x_grid / df:
                row_line_xlist.extend([xx, xx])
                row_line_xlist.append(None)
                row_line_ylist.extend([0, self.z_grid[-1] / df])
                row_line_ylist.append(None)

            # plot columns
            ax.plot(row_line_xlist, row_line_ylist, color="k", lw=lw)

            col_line_xlist = []
            col_line_ylist = []
            for yy in self.z_grid / df:
                col_line_xlist.extend([self.x_grid[0] / df, self.x_grid[-1] / df])
                col_line_xlist.append(None)
                col_line_ylist.extend([yy, yy])
                col_line_ylist.append(None)

            # plot rows
            ax.plot(col_line_xlist, col_line_ylist, color="k", lw=lw)

            diag_line_xlist = []
            diag_line_ylist = []
            for xi, xx in enumerate(self.x_grid[:-1] / df):
                for yi, yy in enumerate(self.z_grid[:-1] / df):
                    diag_line_xlist.extend([xx, self.x_grid[xi + 1] / df])
                    diag_line_xlist.append(None)
                    diag_line_xlist.extend([xx, self.x_grid[xi + 1] / df])
                    diag_line_xlist.append(None)

                    diag_line_ylist.extend([yy, self.z_grid[yi + 1] / df])
                    diag_line_ylist.append(None)
                    diag_line_ylist.extend([self.z_grid[yi + 1] / df, yy])
                    diag_line_ylist.append(None)

            # plot diagonal lines.
            ax.plot(diag_line_xlist, diag_line_ylist, color="k", lw=lw)

        # --> set axes properties
        ax.set_ylim(self.z_target_depth / df, -2000 / df)
        xpad = self.num_x_pad_cells - 1
        ax.set_xlim(self.x_grid[xpad] / df, -self.x_grid[xpad] / df)
        ax.set_xlabel(
            "Easting ({0})".format(depth_scale),
            fontdict={"size": fs + 2, "weight": "bold"},
        )
        ax.set_ylabel(
            "Depth ({0})".format(depth_scale),
            fontdict={"size": fs + 2, "weight": "bold"},
        )
        plt.show()

    def write_mesh_file(self, save_path=None, basename="Occam2DMesh"):
        """
        Write a finite element mesh file.
        
        Calls build_mesh if it already has not been called.        
        
        Arguments:
        -----------
            **save_path** : string
                            directory path or full path to save file
            
            **basename** : string
                           basename of mesh file. *default* is 'Occam2DMesh' 
        Returns:
        ----------
            **mesh_fn** : string
                          full path to mesh file
                          
        :example: ::
        
            >>> import mtpy.modeling.occam2d as occam2d
            >>> edi_path = r"/home/mt/edi_files"
            >>> profile = occam2d.Profile(edi_path)
            >>> profile.plot_profile()
            >>> mesh = occam2d.Mesh(profile.station_locations)
            >>> mesh.build_mesh()
            >>> mesh.write_mesh_file(save_path=r"/home/occam2d/Inv1")
        """

        if save_path is not None:
            self.save_path = save_path

        if self.save_path is None:
            self.save_path = os.getcwd()

        self.mesh_fn = os.path.join(self.save_path, basename)

        if self.x_nodes is None:
            self.build_mesh()

        mesh_lines = []
        nx = self.x_nodes.shape[0]
        nz = self.z_nodes.shape[0]
        mesh_lines.append("MESH FILE Created by mtpy.modeling.occam2d\n")
        mesh_lines.append(
            "   {0}  {1}  {2}  {0}  {0}  {3}\n".format(0, nx + 1, nz + 1, 2)
        )

        # --> write horizontal nodes
        node_str = ""
        for ii, xnode in enumerate(self.x_nodes):
            node_str += "{0:>9.1f} ".format(xnode)
            if np.remainder(ii + 1, 8) == 0:
                node_str += "\n"
                mesh_lines.append(node_str)
                node_str = ""

        node_str += "\n"
        mesh_lines.append(node_str)

        # --> write vertical nodes
        node_str = ""
        for ii, znode in enumerate(self.z_nodes):
            node_str += "{0:>9.1f} ".format(znode)
            if np.remainder(ii + 1, 8) == 0:
                node_str += "\n"
                mesh_lines.append(node_str)
                node_str = ""
        node_str += "\n"
        mesh_lines.append(node_str)

        # --> need a 0 after the nodes
        mesh_lines.append("    0\n")
        # --> write triangular mesh block values as ?
        for zz in range(self.z_nodes.shape[0]):
            for tt in range(4):
                mesh_lines.append("".join(self.mesh_values[:, zz, tt]) + "\n")

        with open(self.mesh_fn, "w") as mfid:
            mfid.writelines(mesh_lines)
        # mfid.close()

        print("Wrote Mesh file to {0}".format(self.mesh_fn))

    def read_mesh_file(self, mesh_fn):
        """
        reads an occam2d 2D mesh file
        
        Arguments:
        ----------
            **mesh_fn** : string 
                          full path to mesh file
    
        Populates:
        -----------
            **x_grid** : array of horizontal locations of nodes (m)
            
            **x_nodes**: array of horizontal node relative distances 
                        (column locations (m))
                        
            **z_grid** : array of vertical node locations (m)
                                    
            **z_nodes** : array of vertical nodes 
                          (row locations(m))
                                      
            **mesh_values** : np.array of free parameters
            
        To do:
        ------
            incorporate fixed values
            
        :Example: ::
            
            >>> import mtpy.modeling.occam2d as occam2d 
            >>> mg = occam2d.Mesh()
            >>> mg.mesh_fn = r"/home/mt/occam/line1/Occam2Dmesh"
            >>> mg.read_mesh_file()
        """
        self.mesh_fn = mesh_fn

        with open(self.mesh_fn, "r") as mfid:
            mlines = mfid.readlines()

        nh = int(mlines[1].strip().split()[1])
        nv = int(mlines[1].strip().split()[2])

        self.x_nodes = np.zeros(nh)
        self.z_nodes = np.zeros(nv)
        self.mesh_values = np.zeros((nh, nv, 4), dtype=str)

        # get horizontal nodes
        h_index = 0
        v_index = 0
        m_index = 0
        line_count = 2

        # --> fill horizontal nodes
        for mline in mlines[line_count:]:
            mline = mline.strip().split()
            #            print mline
            for m_value in mline:
                self.x_nodes[h_index] = float(m_value)
                h_index += 1
            line_count += 1
            # needs to be >= nh - 2 as python count starts from 0 and number of
            # horizontal columns is 1 less than listed at the top of the file
            if h_index >= nh - 2:
                break

        # --> fill vertical nodes
        for mline in mlines[line_count:]:
            mline = mline.strip().split()
            for m_value in mline:
                self.z_nodes[v_index] = float(m_value)
                v_index += 1
            line_count += 1
            if v_index >= nv - 2:
                break

        # --> fill model values
        for ll, mline in enumerate(mlines[line_count + 1 :], line_count):
            mline = mline.strip()
            if m_index == nv or mline.lower().find("exception") > 0:
                break
            else:
                mlist = list(mline)
                if len(mlist) != nh - 1:
                    print("--- Line {0} in {1}".format(ll, self.mesh_fn))
                    print("Check mesh file too many columns")
                    print("Should be {0}, has {1}".format(nh, len(mlist)))
                    mlist = mlist[0:nh]
                for kk in range(4):
                    for jj, mvalue in enumerate(list(mlist)):
                        self.mesh_values[jj, m_index, kk] = mline[jj]
                m_index += 1

        # sometimes it seems that the number of nodes is not the same as the
        # header would suggest so need to remove the zeros
        self.x_nodes = self.x_nodes[np.nonzero(self.x_nodes)]
        if self.x_nodes.shape[0] != nh:
            new_nh = self.x_nodes.shape[0]
            print("The header number {0} should read {1}".format(nh, new_nh))
            self.mesh_values = np.resize(self.mesh_values, (new_nh, nv, 4))
        else:
            new_nh = nh

        self.z_nodes = self.z_nodes[np.nonzero(self.z_nodes)]
        if self.z_nodes.shape[0] != nv:
            new_nv = self.z_nodes.shape[0]
            print("The header number {0} should read {1}".format(nv, new_nv))
            self.mesh_values = np.resize(self.mesh_values, (new_nh, nv, 4))

        # make x_grid and z_grid
        self.x_grid = self.x_nodes.copy()
        self.x_grid = np.append(self.x_grid, self.x_grid[-1])
        self.x_grid = np.array(
            [self.x_grid[:ii].sum() for ii in range(self.x_grid.shape[0])]
        )
        self.x_grid -= self.x_grid.mean()
        self.z_grid = np.array(
            [self.z_nodes[:ii].sum() for ii in range(self.z_nodes.shape[0])]
        )


class Profile:
    """
    Takes data from .edi files to create a profile line for 2D modeling.
    Can project the stations onto a profile that is perpendicular to strike
    or a given profile direction.
    
    If _rotate_to_strike is True, the impedance tensor and tipper are rotated
    to align with the geoelectric strike angle.
    
    If _rotate_to_strike is True and geoelectric_strike is not given, 
    then it is calculated using the phase tensor.  First, 2D sections are
    estimated from the impedance tensort hen the strike is esitmated from the
    phase tensor azimuth + skew.  This angle is then used to project the 
    stations perpendicular to the strike angle.
    
    If you want to project onto an angle not perpendicular to strike, give
    profile_angle and set _rotate_to_strike to False.  This will project
    the impedance tensor and tipper to be perpendicular with the 
    profile_angle.

    Arguments:
    -----------
    
        **edi_path** : string
                       full path to edi files
                       
        **station_list** : list of stations to create profile for if None is
                           given all .edi files in edi_path will be used.
                           .. note:: that algorithm assumes .edi files are 
                                     named by station and it only looks for 
                                     the station within the .edi file name
                                     it does not match exactly, so if you have
                                     .edi files with similar names there
                                     might be some problems.
                                     
        **geoelectric_strike** : float
                                 geoelectric strike direction in degrees 
                                 assuming 0 is North and East is 90
                                 
        **profile_angle** : float
                            angle to project the stations onto a profile line
                            .. note:: the geoelectric strike angle and 
                                      profile angle should be orthogonal for
                                      best results from 2D modeling.
                                      
    
    ======================= ===================================================
    **Attributes**          Description    
    ======================= ===================================================
    edi_list                list of mtpy.core.mt.MT instances for each .edi
                            file found in edi_path 
    elevation_model         numpy.ndarray(3, num_elevation_points) elevation
                            values for the profile line (east, north, elev)
    geoelectric_strike      geoelectric strike direction assuming N == 0
    profile_angle           angle of profile line assuming N == 0
    profile_line            (slope, N-intercept) of profile line
    _profile_generated      [ True | False ] True if profile has already been 
                            generated
    edi_path                path to find .edi files
    station_list            list of stations to extract from edi_path
    num_edi                 number of edi files to create a profile for
    _rotate_to_strike       [ True | False] True to project the stations onto
                            a line that is perpendicular to geoelectric strike
                            also Z and Tipper are rotated to strike direction.
    ======================= ===================================================
 
    .. note:: change _rotate_to_strike to False if you want to project the 
              stations onto a given profile direction.  This will rotate
              Z and Tipper to be orthogonal to this direction
   
    ======================= ===================================================
    Methods                 Description
    ======================= ===================================================
    generate_profile        generates a profile for the given stations
    plot_profile            plots the profile line along with original station
                            locations to compare.  
    ======================= ===================================================
    
    :Example: ::
        
        >>> import mtpy.modeling.occam2d as occam
        >>> edi_path = r"/home/mt/edi_files"
        >>> station_list = ['mt{0:03}'.format(ss) for ss in range(0, 15)]
        >>> prof_line = occam.Profile(edi_path, station_list=station_list)
        >>> prof_line.plot_profile()
        >>> #if you want to project to a given strike
        >>> prof_line.geoelectric_strike = 36.7
        >>> prof_line.generate_profile()
        >>> prof_line.plot_profile()

        
    """

    def __init__(self, edi_path=None, **kwargs):

        self.edi_path = edi_path
        self.station_list = kwargs.pop("station_list", None)
        self.geoelectric_strike = kwargs.pop("geoelectric_strike", None)
        self.profile_angle = kwargs.pop("profile_angle", None)
        self.edi_list = []
        self._rotate_to_strike = True
        self.num_edi = 0
        self._profile_generated = False
        self.profile_line = None
        self.station_locations = None
        self.elevation_model = kwargs.pop("elevation_model", None)
        self.elevation_profile = None
        self.estimate_elevation = True
        self.optimize_line = kwargs.pop("optimize_line", False)

    @staticmethod
    def _optimized_path(eastings, northings, start=None):
        """
        TODO: should be refactored to somewhere else, is also used in
        modem.plot_slices.

        This function was adopted verbatim from the following link:

        https://stackoverflow.com/questions/45829155/sort-points-in-order-to-have-a-continuous-curve-using-python

        Order coordinates such that a continuous line can be formed.

        Parameters
        ----------
        eastings : np.ndarray
            1D array of float, easting coordinates for profile line
        northings : np.ndarray
            1D array of float, northing coordinates for profile line

        Returns
        -------
        list
            Index list for sorting E/N coords optimally (and by 
            extension, a list of EDI objects).
        """

        def distance(P1, P2):
            return ((P1[0] - P2[0]) ** 2 + (P1[1] - P2[1]) ** 2) ** 0.5

        coords = np.column_stack((eastings, northings))
        coords_list = coords.tolist()
        # Assume start of profile is minimum easting
        if start is None:
            start = min(coords_list, key=lambda x: x[0])
        pass_by = coords_list
        path = [start]
        pass_by.remove(start)
        while pass_by:
            nearest = min(pass_by, key=lambda x: distance(path[-1], x))
            path.append(nearest)
            pass_by.remove(nearest)
        inds = [np.where(coords == p)[0][0] for p in path]
        return inds

    def _get_edi_list(self):
        """
        Get a list of edi files that coorespond to the station list.
        The ordering of stations is important as it affects the 
        ordering of the easting and northing points that are used
        in calculating the slope and intercept of the profile line.

        Three options for doing so:
            1. Provide self.station_list - the MT objects will be ordered
            by the station names provided.
            
            2. Set self.optimize_line to True. This will sort the stations
            by optimizing for the most continuous linear regression
            through the station locations. Assumes minimum easting
            is start of profile.

            3. Sort the station names alphabetically.
        
        each element of the list is a mtpy.core.mt.MT object
        """

        if self.station_list is not None:
            for station in self.station_list:
                for edi in os.listdir(self.edi_path):
                    if edi.find(station) == 0 and edi[-3:] == "edi":
                        self.edi_list.append(mt.MT(os.path.join(self.edi_path, edi)))
                        break
        elif self.optimize_line:
            edis = [
                mt.MT(os.path.join(self.edi_path, edi))
                for edi in os.listdir(self.edi_path)
                if edi.endswith(".edi")
            ]
            eastings = np.array([edi.east for edi in edis])
            northings = np.array([edi.north for edi in edis])
            optimal_inds = Profile._optimized_path(eastings, northings)
            self.edi_list = np.asarray(edis)[optimal_inds].tolist()
            self.station_list = [
                os.path.splitext(os.path.basename(edi.fn))[0] for edi in self.edi_list
            ]
        else:
            self.edi_list = [
                mt.MT(os.path.join(self.edi_path, edi))
                for edi in os.listdir(self.edi_path)
                if edi.endswith(".edi")
            ]
            self.station_list = [
                os.path.splitext(os.path.basename(edi.fn))[0] for edi in self.edi_list
            ]
        for edi in self.edi_list:
            if type(edi.Tipper.rotation_angle) is list:
                edi.Tipper.rotation_angle = np.array(edi.Tipper.rotation_angle)
        self.num_edi = len(self.edi_list)

    def generate_profile(self):
        """
        Generate linear profile by regression of station locations.

        If profile_angle is not None, then station are projected onto that 
        line.  Else, the a geoelectric strike is calculated from the data
        and the stations are projected onto an angle perpendicular to the
        estimated strike direction.  If _rotate_to_strike is True, the 
        impedance tensor and Tipper data are rotated to align with strike.
        Else, data is not rotated to strike.
        
        To project stations onto a given line, set profile_angle and 
        _rotate_to_strike to False.  This will project the stations onto 
        profile_angle and rotate the impedance tensor and tipper to be 
        perpendicular to the profile_angle.  
        """

        self._get_edi_list()

        strike_angles = np.zeros(self.num_edi)

        easts = np.zeros(self.num_edi)
        norths = np.zeros(self.num_edi)
        utm_zones = np.zeros(self.num_edi)

        if self.model_epsg is None:
            latlist = np.array([mtObj.lat for mtObj in self.edi_list])
            lonlist = np.array([mtObj.lon for mtObj in self.edi_list])
            lonc, latc = mtcc.centre_point(lonlist, latlist)
            self.model_epsg = gis_tools.get_epsg(latc, lonc)

        for ii, edi in enumerate(self.edi_list):
            # find strike angles for each station if a strike angle is not given
            if self.geoelectric_strike is None:
                try:
                    # check dimensionality to be sure strike is estimate for 2D
                    dim = MTgy.dimensionality(z_object=edi.Z)
                    # get strike for only those periods
                    gstrike = MTgy.strike_angle(edi.Z.z[np.where(dim == 2)])[:, 0]
                    strike_angles[ii] = np.median(gstrike)
                except:
                    pass

            if self.model_epsg is not None:
                edi.east, edi.north, edi.utm_zone = gis_tools.project_point_ll2utm(
                    edi.lat, edi.lon, epsg=self.model_epsg
                )
            easts[ii] = edi.east
            norths[ii] = edi.north
            utm_zones[ii] = int(edi.utm_zone[:-1])

        if len(self.edi_list) == 0:
            raise IOError("Could not find and .edi file in {0}".format(self.edi_path))

        if self.geoelectric_strike is None:
            try:
                # might try mode here instead of mean
                self.geoelectric_strike = np.median(np.nonzero(strike_angles))
            except:
                # empty list or so....
                # can happen, if everyhing is just 1D
                self.geoelectric_strike = 0.0

        # need to check the zones of the stations
        main_utmzone = mode(utm_zones)[0][0]

        if self.model_epsg is None:
            for ii, zone in enumerate(utm_zones):
                if zone == main_utmzone:
                    continue
                else:
                    print(
                        (
                            "station {0} is out of main utm zone".format(
                                self.edi_list[ii].station
                            )
                            + " will not be included in profile"
                        )
                    )

        # check regression for 2 profile orientations:
        # horizontal (N=N(E)) or vertical(E=E(N))
        # use the one with the lower standard deviation
        profile1 = sp.stats.linregress(easts, norths)
        profile2 = sp.stats.linregress(norths, easts)
        profile_line = profile1[:2]
        # if the profile is rather E=E(N), the parameters have to converted
        # into N=N(E) form:
        if profile2[4] < profile1[4]:
            profile_line = (1.0 / profile2[0], -profile2[1] / profile2[0])
        self.profile_line = profile_line
        # profile_line = sp.polyfit(lo_easts, lo_norths, 1)
        if self.profile_angle is None:
            self.profile_angle = (90 - (np.arctan(profile_line[0]) * 180 / np.pi)) % 180

        # rotate Z according to strike angle,

        # if strike was explicitely given, use that value!

        # otherwise:
        # have 90 degree ambiguity in strike determination
        # choose strike which offers larger angle with profile
        # if profile azimuth is in [0,90].

        if self._rotate_to_strike is False:
            if 0 <= self.profile_angle < 90:
                if np.abs(self.profile_angle - self.geoelectric_strike) < 45:
                    self.geoelectric_strike += 90
            elif 90 <= self.profile_angle < 135:
                if self.profile_angle - self.geoelectric_strike < 45:
                    self.geoelectric_strike -= 90
            else:
                if self.profile_angle - self.geoelectric_strike >= 135:
                    self.geoelectric_strike += 90

        self.geoelectric_strike = self.geoelectric_strike % 180

        # rotate components of Z and Tipper to align with geoelectric strike
        # which should now be perpendicular to the profile strike
        if self._rotate_to_strike == True:
            self.profile_angle = self.geoelectric_strike + 90
            p1 = np.tan(np.deg2rad(90 - self.profile_angle))
            # need to project the y-intercept to the new angle
            p2 = (self.profile_line[0] - p1) * easts[0] + self.profile_line[1]
            self.profile_line = (p1, p2)

            for edi in self.edi_list:
                edi.Z.rotate(self.geoelectric_strike - edi.Z.rotation_angle)
                # rotate tipper to profile azimuth, not strike.
                try:
                    edi.Tipper.rotate(
                        (self.profile_angle - 90) % 180
                        - edi.Tipper.rotation_angle.mean()
                    )
                except AttributeError:
                    edi.Tipper.rotate(
                        (self.profile_angle - 90) % 180 - edi.Tipper.rotation_angle
                    )

            print("=" * 72)
            print(
                (
                    "Rotated Z and Tipper to align with "
                    "{0:+.2f} degrees E of N".format(self.geoelectric_strike)
                )
            )
            print(
                (
                    "Profile angle is "
                    "{0:+.2f} degrees E of N".format(self.profile_angle)
                )
            )
            print("=" * 72)
        else:
            for edi in self.edi_list:
                edi.Z.rotate((self.profile_angle - 90) % 180 - edi.Z.rotation_angle)
                # rotate tipper to profile azimuth, not strike.
                try:
                    edi.Tipper.rotate(
                        (self.profile_angle - 90) % 180
                        - edi.Tipper.rotation_angle.mean()
                    )
                except AttributeError:
                    edi.Tipper.rotate(
                        (self.profile_angle - 90) % 180 - edi.Tipper.rotation_angle
                    )

            print("=" * 72)
            print(
                (
                    "Rotated Z and Tipper to be perpendicular  with "
                    "{0:+.2f} profile angle".format((self.profile_angle - 90) % 180)
                )
            )
            print(
                (
                    "Profile angle is "
                    "{0:+.2f} degrees E of N".format(self.profile_angle)
                )
            )
            print("=" * 72)

        # --> project stations onto profile line
        projected_stations = np.zeros((self.num_edi, 2))
        self.station_locations = np.zeros(self.num_edi)

        # create profile vector
        profile_vector = np.array([1, self.profile_line[0]])
        # be sure the amplitude is 1 for a unit vector
        profile_vector /= np.linalg.norm(profile_vector)
        for ii, edi in enumerate(self.edi_list):
            station_vector = np.array([easts[ii], norths[ii] - self.profile_line[1]])
            position = np.dot(profile_vector, station_vector) * profile_vector
            self.station_locations[ii] = np.linalg.norm(position)
            edi.offset = np.linalg.norm(position)
            edi.projected_east = position[0]
            edi.projected_north = position[1] + self.profile_line[1]
            projected_stations[ii] = [position[0], position[1] + self.profile_line[1]]
        # set the first station to 0
        for edi in self.edi_list:
            edi.offset -= self.station_locations.min()
        self.station_locations -= self.station_locations.min()

        # Sort from West to East:
        index_sort = np.argsort(self.station_locations)
        if self.profile_angle == 0:
            # Exception: sort from North to South
            index_sort = np.argsort(norths)

        # sorting along the profile
        self.edi_list = [self.edi_list[ii] for ii in index_sort]
        self.station_locations = np.array(
            [self.station_locations[ii] for ii in index_sort]
        )
        if self.estimate_elevation == True:
            self.project_elevation()

        self._profile_generated = True

    def project_elevation(self, elevation_model=None):
        """
        projects elevation data into the profile
        
        Arguments:
        -------------
            **elevation_model** : np.ndarray(3, num_elevation_points)
                                  (east, north, elevation)
                                  for now needs to be in utm coordinates
                                  if None then elevation is taken from edi_list
                                  
        Returns:
        ----------
            **elevation_profile** : 
        """
        self.elevation_model = elevation_model

        # --> get an elevation model for the mesh
        if self.elevation_model == None:
            self.elevation_profile = np.zeros((2, len(self.edi_list)))
            self.elevation_profile[0, :] = np.array(
                [ss for ss in self.station_locations]
            )
            self.elevation_profile[1, :] = np.array([edi.elev for edi in self.edi_list])

        # --> project known elevations onto the profile line
        else:
            self.elevation_profile = np.zeros((2, self.elevation_model.shape[1]))
            # create profile vector
            profile_vector = np.array([1, self.profile_line[0]])
            # be sure the amplitude is 1 for a unit vector
            profile_vector /= np.linalg.norm(profile_vector)
            for ii in range(self.elevation_model.shape[1]):
                east = self.elevation_model[0, ii]
                north = self.elevation_model[1, ii]
                elev = self.elevation_model[2, ii]
                elev_vector = np.array([east, north - self.profile_line[1]])
                position = np.dot(profile_vector, elev_vector) * profile_vector
                self.elevation_profile[0, ii] = np.linalg.norm(position)
                self.elevation_profile[1, ii] = elev

    def plot_profile(self, **kwargs):
        """
        Plot the projected profile line along with original station locations
        to make sure the line projected is correct.
        
        ===================== =================================================
        Key Words             Description          
        ===================== =================================================
        fig_dpi               dots-per-inch resolution of figure
                              *default* is 300
        fig_num               number if figure instance
                              *default* is 'Projected Profile'
        fig_size              size of figure in inches (width, height)
                              *default* is [5, 5]
        fs                    [ float ] font size in points of axes tick labels
                              axes labels are fs+2
                              *default* is 6
        lc                    [ string | (r, g, b) ]color of profile line 
                              (see matplotlib.line for options)
                              *default* is 'b' -- blue
        lw                    float, width of profile line in points
                              *default* is 1
        marker                [ string ] marker for stations 
                              (see matplotlib.pyplot.plot) for options  
        mc                    [ string | (r, g, b) ] color of projected 
                              stations.  *default* is 'k' -- black
        ms                    [ float ] size of station marker
                              *default* is 5
        station_id            [min, max] index values for station labels
                              *default* is None
        ===================== =================================================
        
        :Example: ::
            >>> edipath = r"/home/mt/edi_files"
            >>> pr = occam2d.Profile(edi_path=edipath)
            >>> pr.generate_profile()
            >>> # set station labels to only be from 1st to 4th index 
            >>> # of station name
            >>> pr.plot_profile(station_id=[0,4])
        
        """

        fig_num = kwargs.pop("fig_num", "Projected Profile")
        fig_size = kwargs.pop("fig_size", [5, 5])
        fig_dpi = kwargs.pop("fig_dpi", 300)
        marker = kwargs.pop("marker", "v")
        ms = kwargs.pop("ms", 5)
        mc = kwargs.pop("mc", "k")
        lc = kwargs.pop("lc", "b")
        lw = kwargs.pop("ls", 1)
        fs = kwargs.pop("fs", 6)
        station_id = kwargs.pop("station_id", None)

        plt.rcParams["figure.subplot.left"] = 0.12
        plt.rcParams["figure.subplot.right"] = 0.98
        plt.rcParams["font.size"] = fs

        if self._profile_generated is False:
            self.generate_profile()

        fig = plt.figure(fig_num, figsize=fig_size, dpi=fig_dpi)
        ax1 = fig.add_subplot(1, 1, 1, aspect="equal")

        for edi in self.edi_list:
            (m1,) = ax1.plot(
                edi.projected_east,
                edi.projected_north,
                marker=marker,
                ms=ms,
                mfc=mc,
                mec=mc,
                color=lc,
            )

            (m2,) = ax1.plot(
                edi.east,
                edi.north,
                marker=marker,
                ms=0.5 * ms,
                mfc=(0.6, 0.6, 0.6),
                mec=(0.6, 0.6, 0.6),
                color=lc,
            )

            if station_id is None:
                ax1.text(
                    edi.projected_east,
                    edi.projected_north * 1.00025,
                    edi.station,
                    ha="center",
                    va="baseline",
                    fontdict={"size": fs, "weight": "bold"},
                )
            else:
                ax1.text(
                    edi.projected_east,
                    edi.projected_north * 1.00025,
                    edi.station[station_id[0] : station_id[1]],
                    ha="center",
                    va="baseline",
                    fontdict={"size": fs, "weight": "bold"},
                )

        peasts = np.array([edi.projected_east for edi in self.edi_list])
        pnorths = np.array([edi.projected_north for edi in self.edi_list])
        easts = np.array([edi.east for edi in self.edi_list])
        norths = np.array([edi.north for edi in self.edi_list])

        ploty = np.polyval(self.profile_line, easts)
        ax1.plot(easts, ploty, lw=lw, color=lc)
        ax1.set_title("Original/Projected Stations")
        ax1.set_ylim(
            (
                min([norths.min(), pnorths.min()]) * 0.999,
                max([norths.max(), pnorths.max()]) * 1.001,
            )
        )
        ax1.set_xlim(
            (
                min([easts.min(), peasts.min()]) * 0.98,
                max([easts.max(), peasts.max()]) * 1.02,
            )
        )
        ax1.set_xlabel("Easting (m)", fontdict={"size": fs + 2, "weight": "bold"})
        ax1.set_ylabel("Northing (m)", fontdict={"size": fs + 2, "weight": "bold"})
        ax1.grid(alpha=0.5)
        ax1.legend(
            [m1, m2], ["Projected", "Original"], loc="upper left", prop={"size": fs}
        )
        plt.show()


class Regularization(Mesh):
    """
    Creates a regularization grid based on Mesh.  Note that Mesh is inherited
    by Regularization, therefore the intended use is to build a mesh with 
    the Regularization class.
    
    The regularization grid is what Occam calculates the inverse model on.
    Setup is tricky and can be painful, as you can see it is not quite fully
    functional yet, as it cannot incorporate topography yet.  It seems like 
    you'd like to have the regularization setup so that your target depth is 
    covered well, in that the regularization blocks to this depth are 
    sufficiently small to resolve resistivity structure at that depth.  
    Finally, you want the regularization to go to a half space at the bottom, 
    basically one giant block.
    
    Arguments:
    -----------
        **station_locations** : np.ndarray(n_stations)
                                array of station locations along a profile
                                line in meters.
                                
    ======================= ===================================================
    Key Words/Attributes    Description    
    ======================= ===================================================
    air_key                 letter associated with the value of air 
                            *default* is 0
    air_value               value given to an air cell, *default* is 1E13
    binding_offset          offset from the right side of the furthest left
                            hand model block in meters.  The regularization
                            grid is setup such that this should be 0.
    cell_width              width of cells with in station area in meters
                            *default* is 100
    description             description of the model for the model file.
                            *default* is 'simple inversion'
    elevation_profile       elevation profile along the profile line.
                            given as np.ndarray(nx, 2), where the elements
                            are x_location, elevation.  If elevation profile
                            is given add_elevation is called automatically.
                            *default* is None
    mesh_fn                 full path to mesh file.
    mesh_values             letter values of each triangular mesh element
                            if the cell is free value is ?
    model_columns
    model_name
    model_rows
    
    min_block_width         [ float ] minimum model block width in meters, 
                            *default* is 2*cell_width
    n_layers                number of vertical layers in mesh
                            *default* is 90 
    num_free_param          [ int ] number of free parameters in the model.
                            this is a tricky number to estimate apparently. 
    num_layers              [ int ] number of regularization layers.
    num_x_pad_cells         number of horizontal padding cells outside the
                            the station area that will increase in size
                            by x_pad_multiplier. *default* is 7
    num_x_pad_small_cells   number of horizonal padding cells just outside 
                            the station area with width cell_width.  This is 
                            to extend the station area if needed.  
                            *default* is 2 
    num_z_pad_cells         number of vertical padding cells below 
                            z_target_depth down to z_bottom. *default* is 5
    prejudice_fn            full path to prejudice file 
                            *default* is 'none'
    reg_basename            basename of regularization file (model file)
                            *default* is 'Occam2DModel'
    reg_fn                  full path to regularization file (model file)
                            *default* is save_path/reg_basename
    rel_station_locations   relative station locations within the mesh.  The
                            locations are relative to the center of the station
                            area.  *default* is None, filled later
    save_path               full path to save mesh and model file to. 
                            *default* is current working directory.
    statics_fn              full path to static shift file
                            Static shifts in occam may not work.
                            *default* is 'none'
    station_locations       location of stations in meters, can be on a 
                            relative grid or in UTM.
    trigger                 [ float ] multiplier to merge model blocks at 
                            depth.  A higher number increases the number of
                            model blocks at depth.  *default* is .65
    x_grid                  location of horizontal grid nodes in meters
    x_nodes                 relative spacing between grid nodes
    x_pad_multiplier        horizontal padding cells will increase by this
                            multiple out to the edge of the grid.
                            *default* is 1.5
    z1_layer                thickness of the first layer in the model.
                            Should be at least 1/4 of the first skin depth
                            *default* is 10
    z_bottom                bottom depth of the model (m).  Needs to be large 
                            enough to be 1D at the edge. 
                            *default* is 200000.0 
    z_grid                  location of vertical nodes in meters
    z_nodes                 relative distance between vertical nodes in meters
    z_target_depth          depth to deepest target of interest.  Below this
                            depth cells will be padded to z_bottom
    ======================= ===================================================
        
    .. note:: regularization does not work with topography yet.  Having 
              problems calculating the number of free parameters.
    
    ========================= =================================================
    Methods                   Description
    ========================= =================================================
    add_elevation             adds elevation to the mesh given elevation
                              profile.  
    build_mesh                builds the mesh given the attributes of Mesh.  If
                              elevation_profile is not None, add_elevation is
                              called inside build_mesh
    build_regularization      builds the regularization grid from the build mesh
                              be sure to plot the grids before starting the
                              inversion to make sure coverage is appropriate.
    get_num_free_param        estimate the number of free parameters.  
                              **This is a work in progress**
    plot_mesh                 plots the built mesh with station location.  
    read_mesh_file            reads in an existing mesh file and populates the 
                              appropriate attributes.
    read_regularization_file  read in existing regularization file, populates
                              apporopriate attributes  
    write_mesh_file           writes a mesh file to save_path
    write_regularization_file writes a regularization file
    ======================= ===================================================
    
    :Example: ::

        >>> edipath = r"/home/mt/edi_files"
        >>> profile = occam2d.Profile(edi_path=edi_path)
        >>> profile.generate_profile()
        >>> reg = occam2d.Regularization(profile.station_locations)
        >>> reg.build_mesh()
        >>> reg.build_regularization()
        >>> reg.save_path = r"/home/occam2d/Line1/Inv1"
        >>> reg.write_regularization_file()
    
    """

    def __init__(self, station_locations=None, **kwargs):
        # Be sure to initialize Mesh
        Mesh.__init__(self, station_locations, **kwargs)

        self.min_block_width = kwargs.pop(
            "min_block_width", 2 * np.median(self.cell_width)
        )
        self.trigger = kwargs.pop("trigger", 0.75)
        self.model_columns = None
        self.model_rows = None
        self.binding_offset = None
        self.reg_fn = None
        self.reg_basename = "Occam2DModel"
        self.model_name = "model made by mtpy.modeling.occam2d"
        self.description = "simple Inversion"
        self.num_param = None
        self.num_free_param = None
        self.statics_fn = kwargs.pop("statics_fn", "none")
        self.prejudice_fn = kwargs.pop("prejudice_fn", "none")
        self.num_layers = kwargs.pop("num_layers", None)

        # --> build mesh
        if self.station_locations is not None:
            self.build_mesh()
            self.build_regularization()

    def build_regularization(self):
        """
        Builds larger boxes around existing mesh blocks for the regularization.
        As the model deepens the regularization boxes get larger.  
        
        The regularization boxes are merged mesh cells as prescribed by the
        Occam method.
    
        """
        # list of the mesh columns to combine
        self.model_columns = []
        # list of mesh rows to combine
        self.model_rows = []

        # At the top of the mesh model blocks will be 2 combined mesh blocks
        # Note that the padding cells are combined into one model block
        var = self.x_nodes.shape[0] - 2 * self.num_x_pad_cells
        print("******* var=", var)

        station_col = [2] * int((self.x_nodes.shape[0] - 2 * self.num_x_pad_cells) / 2)
        model_cols = [self.num_x_pad_cells] + station_col + [self.num_x_pad_cells]
        station_widths = [
            self.x_nodes[ii] + self.x_nodes[ii + 1]
            for ii in range(
                self.num_x_pad_cells, self.x_nodes.shape[0] - self.num_x_pad_cells, 2
            )
        ]

        pad_width = self.x_nodes[0 : self.num_x_pad_cells].sum()
        model_widths = [pad_width] + station_widths + [pad_width]
        num_cols = len(model_cols)

        #        model_thickness = np.append(self.z_nodes[0:self.z_nodes.shape[0]-
        #                                                        self.num_z_pad_cells],
        #                                    self.z_nodes[-self.num_z_pad_cells:].sum())
        model_thickness = np.hstack(
            [
                [self.z_nodes[:2].sum()],
                self.z_nodes[2 : -self.num_z_pad_cells],
                [self.z_nodes[-self.num_z_pad_cells :].sum()],
            ]
        )

        self.num_param = 0
        # --> now need to calulate model blocks to the bottom of the model
        columns = list(model_cols)
        widths = list(model_widths)
        for zz, thickness in enumerate(model_thickness):
            # index for model column blocks from first_row, start at 1 because
            # 0 is for padding cells
            block_index = 1
            num_rows = 1
            if zz == 0:
                num_rows += 1
            if zz == len(model_thickness) - 1:
                num_rows = self.num_z_pad_cells
            while block_index + 1 < num_cols - 1:
                # check to see if horizontally merged mesh cells are not larger
                # than the thickness times trigger
                if thickness < self.trigger * (
                    widths[block_index] + widths[block_index + 1]
                ):
                    block_index += 1
                    continue
                # merge 2 neighboring cells to avoid vertical exaggerations
                else:
                    widths[block_index] += widths[block_index + 1]
                    columns[block_index] += columns[block_index + 1]
                    # remove one of the merged cells
                    widths.pop(block_index + 1)
                    columns.pop(block_index + 1)

                    num_cols -= 1
            self.num_param += num_cols

            self.model_columns.append(list(columns))
            self.model_rows.append([num_rows, num_cols])

        # calculate the distance from the right side of the furthest left
        # model block to the furthest left station which is half the distance
        # from the center of the mesh grid.
        self.binding_offset = (
            self.x_grid[self.num_x_pad_cells + 1] + self.station_locations.mean()
        )

        self.get_num_free_params()

        print("=" * 55)
        print("{0:^55}".format("regularization parameters".upper()))
        print("=" * 55)
        print("   binding offset       = {0:.1f}".format(self.binding_offset))
        print("   number layers        = {0}".format(len(self.model_columns)))
        print("   number of parameters = {0}".format(self.num_param))
        print("   number of free param = {0}".format(self.num_free_param))
        print("=" * 55)

    def get_num_free_params(self):
        """
        estimate the number of free parameters in model mesh.
        
        I'm assuming that if there are any fixed parameters in the block, then
        that model block is assumed to be fixed. Not sure if this is right
        cause there is no documentation.
        
        **DOES NOT WORK YET**
        """

        self.num_free_param = 0

        row_count = 0
        # loop over columns and rows of regularization grid
        for col, row in zip(self.model_columns, self.model_rows):
            rr = row[0]
            col_count = 0
            for ii, cc in enumerate(col):
                # make a model block from the index values of the regularization
                # grid
                model_block = self.mesh_values[
                    row_count : row_count + rr, col_count : col_count + cc, :
                ]

                # find all the free triangular blocks within that model block
                find_free = np.where(model_block == "?")
                try:
                    # test to see if the number of free parameters is equal
                    # to the number of triangular elements with in the model
                    # block, if there is the model block is assumed to be free.
                    if find_free[0].size == model_block.size:
                        self.num_free_param += 1
                except IndexError:
                    pass
                col_count += cc
            row_count += rr

    def write_regularization_file(
        self,
        reg_fn=None,
        reg_basename=None,
        statics_fn="none",
        prejudice_fn="none",
        save_path=None,
    ):
        """
        Write a regularization file for input into occam.
        
        Calls build_regularization if build_regularization has not already
        been called.
        
        if reg_fn is None, then file is written to save_path/reg_basename
        
        Arguments:
        ----------
            **reg_fn** : string
                         full path to regularization file. *default* is None
                         and file will be written to save_path/reg_basename
                         
            **reg_basename** : string
                               basename of regularization file
            
            **statics_fn** : string
                             full path to static shift file
                             .. note:: static shift does not always work in
                                       occam2d.exe
            **prejudice_fn** : string
                               full path to prejudice file
            
            **save_path** : string
                            path to save regularization file.
                            *default* is current working directory
                                
        """
        if save_path is not None:
            self.save_path = save_path
        if reg_basename is not None:
            self.reg_basename = reg_basename
        if reg_fn is None:
            if self.save_path is None:
                self.save_path = os.getcwd()
            self.reg_fn = os.path.join(self.save_path, self.reg_basename)

        self.statics_fn = statics_fn
        self.prejudice_fn = prejudice_fn

        if self.model_columns is None:
            if self.binding_offset is None:
                self.build_mesh()
            self.build_regularization()

        reg_lines = []

        # --> write out header information
        reg_lines.append("{0:<18}{1}\n".format("Format:", "occam2mtmod_1.0".upper()))
        reg_lines.append("{0:<18}{1}\n".format("Model Name:", self.model_name.upper()))
        reg_lines.append(
            "{0:<18}{1}\n".format("Description:", self.description.upper())
        )
        if os.path.dirname(self.mesh_fn) == self.save_path:
            reg_lines.append(
                "{0:<18}{1}\n".format("Mesh File:", os.path.basename(self.mesh_fn))
            )
        else:
            reg_lines.append("{0:<18}{1}\n".format("Mesh File:", self.mesh_fn))
        reg_lines.append("{0:<18}{1}\n".format("Mesh Type:", "pw2d".upper()))
        if os.path.dirname(self.statics_fn) == self.save_path:
            reg_lines.append(
                "{0:<18}{1}\n".format(
                    "Statics File:", os.path.basename(self.statics_fn)
                )
            )
        else:
            reg_lines.append("{0:<18}{1}\n".format("Statics File:", self.statics_fn))
        if os.path.dirname(self.prejudice_fn) == self.save_path:
            reg_lines.append(
                "{0:<18}{1}\n".format(
                    "Prejudice File:", os.path.basename(self.prejudice_fn)
                )
            )
        else:
            reg_lines.append(
                "{0:<18}{1}\n".format("Prejudice File:", self.prejudice_fn)
            )
        reg_lines.append(
            "{0:<20}{1: .1f}\n".format("Binding Offset:", self.binding_offset)
        )
        reg_lines.append("{0:<20}{1}\n".format("Num Layers:", len(self.model_columns)))

        # --> write rows and columns of regularization grid
        for row, col in zip(self.model_rows, self.model_columns):
            reg_lines.append("".join([" {0:>5}".format(rr) for rr in row]) + "\n")
            reg_lines.append("".join(["{0:>5}".format(cc) for cc in col]) + "\n")

        reg_lines.append("{0:<18}{1}\n".format("NO. EXCEPTIONS:", "0"))
        with open(self.reg_fn, "w") as rfid:
            rfid.writelines(reg_lines)
            # rfid.close()

        print("Wrote Regularization file to {0}".format(self.reg_fn))

    def read_regularization_file(self, reg_fn):
        """
        Read in a regularization file and populate attributes:
            * binding_offset            
            * mesh_fn    
            * model_columns
            * model_rows
            * prejudice_fn
            * statics_fn
        
        """
        self.reg_fn = reg_fn
        self.save_path = os.path.dirname(reg_fn)

        rfid = open(self.reg_fn, "r")

        self.model_rows = []
        self.model_columns = []
        ncols = []

        rlines = rfid.readlines()

        for ii, iline in enumerate(rlines):
            # read header information
            if iline.find(":") > 0:
                iline = iline.strip().split(":")
                key = iline[0].strip().lower()
                key = key.replace(" ", "_").replace("file", "fn")
                value = iline[1].strip()
                try:
                    setattr(self, key, float(value))
                except ValueError:
                    setattr(self, key, value)

                # append the last line
                if key.find("exception") > 0:
                    self.model_columns.append(ncols)

            # get mesh values
            else:
                iline = iline.strip().split()
                iline = [int(jj) for jj in iline]
                if len(iline) == 2:
                    if len(ncols) > 0:
                        self.model_columns.append(ncols)
                    self.model_rows.append(iline)
                    ncols = []
                elif len(iline) > 2:
                    ncols = ncols + iline

        # set mesh file name
        if not os.path.isfile(self.mesh_fn):
            self.mesh_fn = os.path.join(self.save_path, self.mesh_fn)

        # set statics file name
        if not os.path.isfile(self.mesh_fn):
            self.statics_fn = os.path.join(self.save_path, self.statics_fn)

        # set prejudice file name
        if not os.path.isfile(self.mesh_fn):
            self.prejudice_fn = os.path.join(self.save_path, self.prejudice_fn)


class Startup(object):
    """
    Reads and writes the startup file for Occam2D.
    
    .. note:: Be sure to look at the Occam 2D documentation for description
              of all parameters
    
    ========================= =================================================
    Key Words/Attributes      Description
    ========================= =================================================
    data_fn                   full path to data file
    date_time                 date and time the startup file was written
    debug_level               [ 0 | 1 | 2 ] see occam documentation
                              *default* is 1
    description               brief description of inversion run
                              *default* is 'startup created by mtpy'  
    diagonal_penalties        penalties on diagonal terms
                              *default* is 0
    format                    Occam file format
                              *default* is 'OCCAMITER_FLEX'
    iteration                 current iteration number
                              *default* is 0
    iterations_to_run         maximum number of iterations to run
                              *default* is 20
    lagrange_value            starting lagrange value
                              *default* is 5
    misfit_reached            [ 0 | 1 ] 0 if misfit has been reached, 1 if it
                              has.  *default* is 0
    misfit_value              current misfit value.  *default* is 1000
    model_fn                  full path to model file
    model_limits              limits on model resistivity values
                              *default* is None
    model_value_steps         limits on the step size of model values
                              *default* is None
    model_values              np.ndarray(num_free_params) of model values
    param_count               number of free parameters in model
    resistivity_start         starting resistivity value.  If model_values is
                              not given, then all values with in model_values
                              array will be set to resistivity_start
    roughness_type            [ 0 | 1 | 2 ] type of roughness
                              *default* is 1
    roughness_value           current roughness value.  
                              *default* is 1E10
    save_path                 directory path to save startup file to
                              *default* is current working directory  
    startup_basename          basename of startup file name. 
                              *default* is Occam2DStartup
    startup_fn                full path to startup file.
                              *default* is save_path/startup_basename  
    stepsize_count            max number of iterations per step
                              *default* is 8
    target_misfit             target misfit value.
                              *default* is 1.
    ========================= =================================================
    
    :Example: ::
    
        >>> startup = occam2d.Startup()
        >>> startup.data_fn = ocd.data_fn
        >>> startup.model_fn = profile.reg_fn
        >>> startup.param_count = profile.num_free_params
        >>> startup.save_path = r"/home/occam2d/Line1/Inv1"
    """

    def __init__(self, **kwargs):
        self.save_path = kwargs.pop("save_path", None)
        self.startup_basename = kwargs.pop("startup_basename", "Occam2DStartup")
        self.startup_fn = kwargs.pop("startup_fn", None)
        self.model_fn = kwargs.pop("model_fn", None)
        self.data_fn = kwargs.pop("data_fn", None)
        self.format = kwargs.pop("format", "OCCAMITER_FLEX")
        self.date_time = kwargs.pop("date_time", time.ctime())
        self.description = kwargs.pop("description", "startup created by mtpy")
        self.iterations_to_run = kwargs.pop("iterations_to_run", 20)
        self.roughness_type = kwargs.pop("roughness_type", 1)
        self.target_misfit = kwargs.pop("target_misfit", 1.0)
        self.diagonal_penalties = kwargs.pop("diagonal_penalties", 0)
        self.stepsize_count = kwargs.pop("stepsize_count", 8)
        self.model_limits = kwargs.pop("model_limits", None)
        self.model_value_steps = kwargs.pop("model_value_steps", None)
        self.debug_level = kwargs.pop("debug_level", 1)
        self.iteration = kwargs.pop("iteration", 0)
        self.lagrange_value = kwargs.pop("lagrange_value", 5.0)
        self.roughness_value = kwargs.pop("roughness_value", 1e10)
        self.misfit_value = kwargs.pop("misfit_value", 1000)
        self.misfit_reached = kwargs.pop("misfit_reached", 0)
        self.param_count = kwargs.pop("param_count", None)
        self.resistivity_start = kwargs.pop("resistivity_start", 2)
        self.model_values = kwargs.pop("model_values", None)

    def write_startup_file(
        self, startup_fn=None, save_path=None, startup_basename=None
    ):
        """
        Write a startup file based on the parameters of startup class.  
        Default file name is save_path/startup_basename
        
        Arguments:
        -----------
            **startup_fn** : string
                             full path to startup file. *default* is None
            
            **save_path** : string
                            directory to save startup file. *default* is None
                            
            **startup_basename** : string
                                   basename of starup file. *default* is None
        
        """
        if save_path is not None:
            self.save_path = save_path

        if self.save_path is None:
            self.save_path = os.path.dirname(self.data_fn)
        if startup_basename is not None:
            self.startup_basename = startup_basename

        if startup_fn is None:
            self.startup_fn = os.path.join(self.save_path, self.startup_basename)

        # --> check to make sure all the important input are given
        if self.data_fn is None:
            raise OccamInputError("Need to input data file name")

        if self.model_fn is None:
            raise OccamInputError("Need to input model/regularization file name")

        if self.param_count is None:
            raise OccamInputError("Need to input number of model parameters")

        slines = []
        slines.append("{0:<20}{1}\n".format("Format:", self.format))
        slines.append("{0:<20}{1}\n".format("Description:", self.description))
        if os.path.dirname(self.model_fn) == self.save_path:
            slines.append(
                "{0:<20}{1}\n".format("Model File:", os.path.basename(self.model_fn))
            )
        else:
            slines.append("{0:<20}{1}\n".format("Model File:", self.model_fn))
        if os.path.dirname(self.data_fn) == self.save_path:
            slines.append(
                "{0:<20}{1}\n".format("Data File:", os.path.basename(self.data_fn))
            )
        else:
            slines.append("{0:<20}{1}\n".format("Data File:", self.data_fn))
        slines.append("{0:<20}{1}\n".format("Date/Time:", self.date_time))
        slines.append(
            "{0:<20}{1}\n".format("Iterations to run:", self.iterations_to_run)
        )
        slines.append("{0:<20}{1}\n".format("Target Misfit:", self.target_misfit))
        slines.append("{0:<20}{1}\n".format("Roughness Type:", self.roughness_type))
        slines.append(
            "{0:<20}{1}\n".format("Diagonal Penalties:", self.diagonal_penalties)
        )
        slines.append("{0:<20}{1}\n".format("Stepsize Cut Count:", self.stepsize_count))
        if self.model_limits is None:
            slines.append("{0:<20}{1}\n".format("!Model Limits:", "none"))
        else:
            slines.append(
                "{0:<20}{1},{2}\n".format(
                    "Model Limits:", self.model_limits[0], self.model_limits[1]
                )
            )
        if self.model_value_steps is None:
            slines.append("{0:<20}{1}\n".format("!Model Value Steps:", "none"))
        else:
            slines.append(
                "{0:<20}{1}\n".format("Model Value Steps:", self.model_value_steps)
            )
        slines.append("{0:<20}{1}\n".format("Debug Level:", self.debug_level))
        slines.append("{0:<20}{1}\n".format("Iteration:", self.iteration))
        slines.append("{0:<20}{1}\n".format("Lagrange Value:", self.lagrange_value))
        slines.append("{0:<20}{1}\n".format("Roughness Value:", self.roughness_value))
        slines.append("{0:<20}{1}\n".format("Misfit Value:", self.misfit_value))
        slines.append("{0:<20}{1}\n".format("Misfit Reached:", self.misfit_reached))
        slines.append("{0:<20}{1}\n".format("Param Count:", self.param_count))

        # make an array of starting values if not are given
        if self.model_values is None:
            self.model_values = np.zeros(self.param_count)
            self.model_values[:] = self.resistivity_start

        if self.model_values.shape[0] != self.param_count:
            raise OccamInputError(
                "length of model vaues array is not equal "
                "to param count {0} != {1}".format(
                    self.model_values.shape[0], self.param_count
                )
            )

        # write out starting resistivity values
        sline = []
        for ii, mv in enumerate(self.model_values):
            sline.append("{0:^10.4f}".format(mv))
            if np.remainder(ii + 1, 4) == 0:
                sline.append("\n")
                slines.append("".join(list(sline)))
                sline = []
        slines.append("".join(list(sline + ["\n"])))
        # --> write file
        with open(self.startup_fn, "w") as sfid:
            sfid.writelines(slines)
            # sfid.close()

        print("Wrote Occam2D startup file to {0}".format(self.startup_fn))


# ------------------------------------------------------------------------------
class Data(Profile):
    """
    Reads and writes data files and more.  
    
    Inherets Profile, so the intended use is to use Data to project stations 
    onto a profile, then write the data file.  
    
    ===================== =====================================================
    Model Modes           Description                     
    ===================== =====================================================
    1 or log_all          Log resistivity of TE and TM plus Tipper
    2 or log_te_tip       Log resistivity of TE plus Tipper
    3 or log_tm_tip       Log resistivity of TM plus Tipper
    4 or log_te_tm        Log resistivity of TE and TM
    5 or log_te           Log resistivity of TE
    6 or log_tm           Log resistivity of TM
    7 or all              TE, TM and Tipper
    8 or te_tip           TE plus Tipper
    9 or tm_tip           TM plus Tipper
    10 or te_tm           TE and TM mode
    11 or te              TE mode
    12 or tm              TM mode
    13 or tip             Only Tipper
    ===================== =====================================================
    
    
    **data** : is a list of dictioinaries containing the data for each station.
               keys include:
                   * 'station' -- name of station
                   * 'offset' -- profile line offset
                   * 'te_res' -- TE resisitivity in linear scale
                   * 'tm_res' -- TM resistivity in linear scale
                   * 'te_phase' -- TE phase in degrees
                   * 'tm_phase' --  TM phase in degrees in first quadrant
                   * 're_tip' -- real part of tipper along profile
                   * 'im_tip' -- imaginary part of tipper along profile
                   
               each key is a np.ndarray(2, num_freq)
               index 0 is for data
               index 1 is for error
    
    ===================== =====================================================
    Key Words/Attributes  Desctription
    ===================== =====================================================
    _data_header          header line in data file
    _data_string          full data string
    _profile_generated    [ True | False ] True if profile has already been
                          generated.
    _rotate_to_strike     [ True | False ] True to rotate data to strike
                          angle.  *default* is True
    data                  list of dictionaries of data for each station.
                          see above
    data_fn               full path to data file
    data_list             list of lines to write to data file
    edi_list              list of mtpy.core.mt instances for each .edi file
                          read
    edi_path              directory path where .edi files are
    edi_type              [ 'z' | 'spectra' ] for .edi format  
    elevation_model       model elevation np.ndarray(east, north, elevation) 
                          in meters
    elevation_profile     elevation along profile np.ndarray (x, elev) (m)
    fn_basename           data file basename *default* is OccamDataFile.dat
    freq                  list of frequencies to use for the inversion
    freq_max              max frequency to use in inversion. *default* is None
    freq_min              min frequency to use in inversion. *default* is None
    freq_num              number of frequencies to use in inversion
    geoelectric_strike    geoelectric strike angle assuming N = 0, E = 90
    masked_data           similar to data, but any masked points are now 0
    mode_dict             dictionary of model modes to chose from
    model_mode            model mode to use for inversion, see above
    num_edi               number of stations to invert for
    occam_dict            dictionary of occam parameters to use internally
    occam_format          occam format of data file.  
                          *default* is OCCAM2MTDATA_1.0
    phase_te_err          percent error in phase for TE mode. *default* is 5
    phase_tm_err          percent error in phase for TM mode. *default* is 5 
    profile_angle         angle of profile line realtive to N = 0, E = 90
    profile_line          m, b coefficients for mx+b definition of profile line
    res_te_err            percent error in resistivity for TE mode. 
                          *default* is 10
    res_tm_err            percent error in resistivity for TM mode.
                          *default* is 10
    save_path             directory to save files to
    station_list          list of station for inversion
    station_locations     station locations along profile line
    tipper_err            percent error in tipper. *default* is 5
    title                 title in data file.  
    ===================== =====================================================
    
    =========================== ===============================================
    Methods                     Description
    =========================== ===============================================
    _fill_data                  fills the data array that is described above    
    _get_data_list              gets the lines to write to data file
    _get_frequencies            gets frequency list to invert for 
    get_profile_origin          get profile origin in UTM coordinates
    mask_points                 masks points in data picked from 
                                plot_mask_points  
    plot_mask_points            plots data responses to interactively mask
                                data points.
    plot_resonse                plots data/model responses, returns 
                                PlotResponse data type.
    read_data_file              read in existing data file and fill appropriate
                                attributes.
    write_data_file             write a data file according to Data attributes
    =========================== ===============================================
    
    :Example Write Data File: ::
        >>> import mtpy.modeling.occam2d as occam2d
        >>> edipath = r"/home/mt/edi_files"
        >>> slst = ['mt{0:03}'.format(ss) for ss in range(1, 20)]
        >>> ocd = occam2d.Data(edi_path=edipath, station_list=slst)
        >>> # model just the tm mode and tipper
        >>> ocd.model_mode = 3
        >>> ocd.save_path = r"/home/occam/Line1/Inv1"
        >>> ocd.write_data_file()
        >>> # mask points
        >>> ocd.plot_mask_points()
        >>> ocd.mask_points()

    """

    def __init__(self, edi_path=None, **kwargs):
        Profile.__init__(self, edi_path, **kwargs)

        self.data_fn = kwargs.pop("data_fn", None)
        self.fn_basename = kwargs.pop("fn_basename", "OccamDataFile.dat")
        self.save_path = kwargs.pop("save_path", None)
        self.freq = kwargs.pop("freq", None)
        self.model_mode = kwargs.pop("model_mode", "1")
        self.data = kwargs.pop("data", None)
        self.data_list = None
        self.model_epsg = kwargs.pop("model_epsg", None)

        self.res_te_err = kwargs.pop("res_te_err", 10)
        self.res_tm_err = kwargs.pop("res_tm_err", 10)
        self.phase_te_err = kwargs.pop("phase_te_err", 5)
        self.phase_tm_err = kwargs.pop("phase_tm_err", 5)
        self.tipper_err = kwargs.pop("tipper_err", 10)
        self.error_type = "floor"  # 'floor' or 'value'

        self.freq_min = kwargs.pop("freq_min", None)
        self.freq_max = kwargs.pop("freq_max", None)
        self.freq_num = kwargs.pop("freq_num", None)
        self.freq_tol = kwargs.pop("freq_tol", None)

        self.occam_format = "OCCAM2MTDATA_1.0"
        self.title = "MTpy-OccamDatafile"
        self.edi_type = "z"
        self.masked_data = None

        self.occam_dict = {
            "1": "log_te_res",
            "2": "te_phase",
            "3": "re_tip",
            "4": "im_tip",
            "5": "log_tm_res",
            "6": "tm_phase",
            "9": "te_res",
            "10": "tm_res",
        }

        self.mode_dict = {
            "log_all": [1, 2, 3, 4, 5, 6],
            "log_te_tip": [1, 2, 3, 4],
            "log_tm_tip": [5, 6, 3, 4],
            "log_te_tm": [1, 2, 5, 6],
            "log_te": [1, 2],
            "log_tm": [5, 6],
            "all": [9, 2, 3, 4, 10, 6],
            "te_tip": [9, 2, 3, 4],
            "tm_tip": [10, 6, 3, 4],
            "te_tm": [9, 2, 10, 6],
            "te": [9, 2],
            "tm": [10, 6],
            "tip": [3, 4],
            "1": [1, 2, 3, 4, 5, 6],
            "2": [1, 2, 3, 4],
            "3": [5, 6, 3, 4],
            "4": [1, 2, 5, 6],
            "5": [1, 2],
            "6": [5, 6],
            "7": [9, 2, 3, 4, 10, 6],
            "8": [9, 2, 3, 4],
            "9": [10, 6, 3, 4],
            "10": [9, 2, 10, 6],
            "11": [9, 2],
            "12": [10, 6],
            "13": [3, 4],
        }

        self._data_string = "{0:^6}{1:^6}{2:^6} {3: >8} {4: >8}\n"
        self._data_header = "{0:<6}{1:<6}{2:<6} {3:<8} {4:<8}\n".format(
            "SITE", "FREQ", "TYPE", "DATUM", "ERROR"
        )

    def read_data_file(self, data_fn=None):
        """
        Read in an existing data file and populate appropriate attributes
            * data
            * data_list
            * freq
            * station_list
            * station_locations
            
        Arguments:
        -----------
            **data_fn** : string
                          full path to data file
                          *default* is None and set to save_path/fn_basename
                
        :Example: ::
            
            >>> import mtpy.modeling.occam2d as occam2d
            >>> ocd = occam2d.Data()
            >>> ocd.read_data_file(r"/home/Occam2D/Line1/Inv1/Data.dat")
            
        """

        if data_fn is not None:
            self.data_fn = data_fn

        if os.path.isfile(self.data_fn) == False:
            raise OccamInputError("Could not find {0}".format(self.data_fn))
        if self.data_fn is None:
            raise OccamInputError("data_fn is None, input filename")

        self.save_path = op.dirname(self.data_fn)

        print("Reading from {0}".format(self.data_fn))

        dfid = open(self.data_fn, "r")

        dlines = dfid.readlines()

        # get format of input data
        self.occam_format = dlines[0].strip().split(":")[1].strip()

        # get title
        title_str = dlines[1].strip().split(":")[1].strip()

        title_list = title_str.split(",")
        self.title = title_list[0]

        # get strike angle and profile angle
        if len(title_list) > 1:
            for t_str in title_list[1:]:
                t_list = t_str.split("=")
                if len(t_list) > 1:
                    key = t_list[0].strip().lower().replace(" ", "_")
                    if key == "profile":
                        key = "profile_angle"
                    elif key == "strike":
                        key = "geoelectric_strike"
                    value = t_list[1].split("deg")[0].strip()
                    print("    {0} = {1}".format(key, value))
                    try:
                        setattr(self, key, float(value))
                    except ValueError:
                        setattr(self, key, value)

        # get number of sites
        nsites = int(dlines[2].strip().split(":")[1].strip())
        print("    {0} = {1}".format("number of sites", nsites))

        # get station names
        self.station_list = np.array(
            [dlines[ii].strip() for ii in range(3, nsites + 3)]
        )

        # get offsets in meters
        self.station_locations = np.array(
            [float(dlines[ii].strip()) for ii in range(4 + nsites, 4 + 2 * nsites)]
        )

        # get number of frequencies
        nfreq = int(dlines[4 + 2 * nsites].strip().split(":")[1].strip())
        print("    {0} = {1}".format("number of frequencies", nfreq))

        # get frequencies
        self.freq = np.array(
            [
                float(dlines[ii].strip())
                for ii in range(5 + 2 * nsites, 5 + 2 * nsites + nfreq)
            ]
        )

        # get periods
        self.period = 1.0 / self.freq

        # -----------get data-------------------
        # set zero array size the first row will be the data and second the error
        asize = (2, self.freq.shape[0])

        # make a list of dictionaries for each station.
        self.data = [
            {
                "station": station,
                "offset": offset,
                "te_phase": np.zeros(asize),
                "tm_phase": np.zeros(asize),
                "re_tip": np.zeros(asize),
                "im_tip": np.zeros(asize),
                "te_res": np.zeros(asize),
                "tm_res": np.zeros(asize),
            }
            for station, offset in zip(self.station_list, self.station_locations)
        ]

        self.data_list = dlines[7 + 2 * nsites + nfreq :]
        for line in self.data_list:
            try:
                station, freq, comp, odata, oerr = line.split()
                # station index -1 cause python starts at 0
                ss = int(station) - 1

                # frequency index -1 cause python starts at 0
                ff = int(freq) - 1
                # data key
                key = self.occam_dict[comp]

                # put into array
                if int(comp) == 1 or int(comp) == 5:
                    self.data[ss][key[4:]][0, ff] = 10 ** float(odata)
                    # error
                    self.data[ss][key[4:]][1, ff] = float(oerr) * np.log(10)
                else:
                    self.data[ss][key][0, ff] = float(odata)
                    # error
                    self.data[ss][key][1, ff] = float(oerr)
            except ValueError:
                print("Could not read line {0}".format(line))

    def _get_frequencies(self):
        """
        from the list of edi's get a frequency list to invert for.
        
        Uses Attributes:
        ------------
            **freq_min** : float (Hz)
                           minimum frequency to invert for.
                           *default* is None and will use the data to find min
            
            **freq_max** : float (Hz)
                           maximum frequency to invert for
                           *default* is None and will use the data to find max
                           
            **freq_num** : int
                           number of frequencies to invert for
                           *default* is None and will use the data to find num
        """

        if self.freq is not None:
            return

        # get all frequencies from all edi files
        lo_all_freqs = []
        for edi in self.edi_list:
            lo_all_freqs.extend(list(edi.Z.freq))

        # sort all frequencies so that they are in descending order,
        # use set to remove repeats and make an array
        all_freqs = np.array(sorted(list(set(lo_all_freqs)), reverse=True))

        # --> get min and max values if none are given
        if (
            (self.freq_min is None)
            or (self.freq_min < all_freqs.min())
            or (self.freq_min > all_freqs.max())
        ):
            self.freq_min = all_freqs.min()

        if (
            (self.freq_max is None)
            or (self.freq_max > all_freqs.max())
            or (self.freq_max < all_freqs.max())
        ):
            self.freq_max = all_freqs.max()

        # --> get all frequencies within the given range
        self.freq = all_freqs[
            np.where((all_freqs >= self.freq_min) & (all_freqs <= self.freq_max))
        ]

        if len(self.freq) == 0:
            raise OccamInputError(
                "No frequencies in user-defined interval "
                "[{0}, {1}]".format(self.freq_min, self.freq_max)
            )

        # check, if frequency list is longer than given max value
        if self.freq_num is not None:
            if int(self.freq_num) < self.freq.shape[0]:
                print(
                    (
                        "Number of frequencies exceeds freq_num "
                        "{0} > {1} ".format(self.freq.shape[0], self.freq_num)
                        + "Trimming frequencies to {0}".format(self.freq_num)
                    )
                )

                excess = self.freq.shape[0] / float(self.freq_num)
                if excess < 2:
                    offset = 0
                else:
                    stepsize = (self.freq.shape[0] - 1) / self.freq_num
                    offset = stepsize / 2.0
                indices = np.array(
                    np.around(
                        np.linspace(
                            offset, self.freq.shape[0] - 1 - offset, self.freq_num
                        ),
                        0,
                    ),
                    dtype="int",
                )
                if indices[0] > (self.freq.shape[0] - 1 - indices[-1]):
                    indices -= 1
                self.freq = self.freq[indices]

    def _fill_data(self):
        """
        Read all Edi files. 
        Create a profile
        rotate impedance and tipper
        Extract frequencies. 

        Collect all information sorted according to occam specifications.

        Data of Z given in muV/m/nT = km/s
        Error is assumed to be 1 stddev.
        """

        # create a profile line, this sorts the stations by offset and rotates
        # data.
        self.generate_profile()
        self.plot_profile()

        # --> get frequencies to invert for
        self._get_frequencies()

        # set zero array size the first row will be the data and second the error
        asize = (2, self.freq.shape[0])

        # make a list of dictionaries for each station.
        self.data = [
            {
                "station": station,
                "offset": offset,
                "te_phase": np.zeros(asize),
                "tm_phase": np.zeros(asize),
                "re_tip": np.zeros(asize),
                "im_tip": np.zeros(asize),
                "te_res": np.zeros(asize),
                "tm_res": np.zeros(asize),
            }
            for station, offset in zip(self.station_list, self.station_locations)
        ]

        # loop over mt object in edi_list and use a counter starting at 1
        # because that is what occam starts at.
        for s_index, edi in enumerate(self.edi_list):
            station_freq = edi.Z.freq
            interp_freq = self.freq[np.where((self.freq >= station_freq.min()) &
                                             (self.freq <= station_freq.max()))] 
            if self.freq_tol is None:
<<<<<<< HEAD
                station_freq = edi.Z.freq
                interp_freq = self.freq[
                    np.where(
                        (self.freq >= station_freq.min())
                        & (self.freq <= station_freq.max())
                    )
                ]
=======
               

>>>>>>> 06fa92b4
                # interpolate data onto given frequency list
                z_interp, t_interp = edi.interpolate(interp_freq)
                #                z_interp._compute_res_phase()
                z_interp.compute_resistivity_phase()

                rho = z_interp.resistivity
                phi = z_interp.phase
                rho_err = z_interp.resistivity_err
                if t_interp is not None:
                    tipper = t_interp.tipper
                    tipper_err = t_interp.tipper_err
                else:
                    tipper = None
                    tipper_err = None
            else:
                rho = edi.Z.resistivity
                rho_err = edi.Z.resistivity_err
                phi = edi.Z.phase
                tipper = edi.Tipper.tipper
                tipper_err = edi.Tipper.tipper_err

            self.data[s_index]["station"] = edi.station
            self.data[s_index]["offset"] = edi.offset

            for freq_num, frequency in enumerate(self.freq):
                if self.freq_tol is not None:
                    try:
<<<<<<< HEAD
                        f_index = np.where(
                            (station_freq >= frequency * (1 - self.freq_tol))
                            & (station_freq <= frequency * (1 + self.freq_tol))
                        )[0][0]
=======
                        # list of indices within tolerance
                        f_index_list = np.where((station_freq >= frequency * (1 - self.freq_tol)) &
                                                (station_freq <= frequency * (1 + self.freq_tol)))[0]
                        # closest frequency
                        diff = np.abs(station_freq[f_index_list] - frequency)
                        f_index = f_index_list[np.where(diff==np.amin(diff))]
>>>>>>> 06fa92b4

                    except ValueError:
                        f_index = None
                else:
                    # skip, if the listed frequency is not available for the station
                    if frequency in interp_freq:
                        # find the respective frequency index for the station
                        f_index = np.abs(interp_freq - frequency).argmin()
                    else:
                        f_index = None

                if f_index == None:
                    continue

                # --> get te resistivity
                self.data[s_index]["te_res"][0, freq_num] = rho[f_index, 0, 1]
                # compute error
                if rho[f_index, 0, 1] != 0.0:
                    # --> get error from data
                    if self.res_te_err is None:
                        self.data[s_index]["te_res"][1, freq_num] = np.abs(
                            rho_err[f_index, 0, 1]
                        )
                    # --> set generic error floor
                    elif self.error_type == "floor":
                        self.data[s_index]["te_res"][1, freq_num] = max(
                            rho[f_index, 0, 1] * self.res_te_err / 100.0,
                            rho_err[f_index, 0, 1],
                        )
                    else:
                        self.data[s_index]["te_res"][1, freq_num] = (
                            rho[f_index, 0, 1] * self.res_te_err / 100.0
                        )

                # --> get tm resistivity
                self.data[s_index]["tm_res"][0, freq_num] = rho[f_index, 1, 0]
                # compute error
                if rho[f_index, 1, 0] != 0.0:
                    # --> get error from data
                    if self.res_tm_err is None:
                        self.data[s_index]["tm_res"][1, freq_num] = np.abs(
                            rho_err[f_index, 1, 0]
                        )
                    # --> set generic error floor
                    elif self.error_type == "floor":
                        self.data[s_index]["tm_res"][1, freq_num] = max(
                            rho[f_index, 1, 0] * self.res_tm_err / 100.0,
                            rho_err[f_index, 1, 0],
                        )
                    else:
                        self.data[s_index]["tm_res"][1, freq_num] = (
                            rho[f_index, 1, 0] * self.res_tm_err / 100.0
                        )

                # --> get te phase
                phase_te = phi[f_index, 0, 1]
                # be sure the phase is in the first quadrant
                if phase_te > 180:
                    phase_te -= 180
                # remove any remaining phase values that are out of the first
                # quadrant
                if (phase_te > 90) or (phase_te < 0):
                    phase_te = 0.0

                self.data[s_index]["te_phase"][0, freq_num] = phase_te
                # compute error
                # if phi[f_index, 0, 1] != 0.0:
                # --> get error from data
                phase_te_errorval = np.degrees(
                    np.arcsin(
                        0.5
                        * self.data[s_index]["te_res"][1, freq_num]
                        / self.data[s_index]["te_res"][0, freq_num]
                    )
                )
                if self.phase_te_err is None:
                    self.data[s_index]["te_phase"][1, freq_num] = phase_te_errorval
                # --> set generic error floor
                elif self.error_type == "floor":
                    self.data[s_index]["te_phase"][1, freq_num] = max(
                        (self.phase_te_err / 100.0) * 57.0 / 2.0, phase_te_errorval
                    )
                else:
                    self.data[s_index]["te_phase"][1, freq_num] = (
                        (self.phase_te_err / 100.0) * 57.0 / 2.0
                    )
                # --> get tm phase and be sure its in the first quadrant
                phase_tm = phi[f_index, 1, 0] % 180

                # remove any remaining phase values that are out of the first
                # quadrant
                if (phase_tm > 90) or (phase_tm < 0):
                    phase_tm = 0.0

                self.data[s_index]["tm_phase"][0, freq_num] = phase_tm
                # compute error
                # if phi[f_index, 1, 0] != 0.0:
                # --> get error from data
                phase_tm_errorval = np.degrees(
                    np.arcsin(
                        0.5
                        * self.data[s_index]["tm_res"][1, freq_num]
                        / self.data[s_index]["tm_res"][0, freq_num]
                    )
                )
                if self.phase_tm_err is None:
                    self.data[s_index]["tm_phase"][1, freq_num] = phase_tm_errorval
                # --> set generic error floor
                elif self.error_type == "floor":
                    self.data[s_index]["tm_phase"][1, freq_num] = max(
                        (self.phase_tm_err / 100.0) * 57.0 / 2.0, phase_tm_errorval
                    )
                else:
                    self.data[s_index]["tm_phase"][1, freq_num] = (
                        (self.phase_tm_err / 100.0) * 57.0 / 2.0
                    )
                # --> get Tipper
                if tipper is not None:
                    self.data[s_index]["re_tip"][0, freq_num] = tipper[
                        f_index, 0, 1
                    ].real
                    self.data[s_index]["im_tip"][0, freq_num] = tipper[
                        f_index, 0, 1
                    ].imag

                    # get error
                    if self.tipper_err is not None:
                        self.data[s_index]["re_tip"][1, freq_num] = (
                            self.tipper_err / 100.0
                        )
                        self.data[s_index]["im_tip"][1, freq_num] = (
                            self.tipper_err / 100.0
                        )
                    else:
                        self.data[s_index]["re_tip"][1, freq_num] = (
                            tipper[f_index, 0, 1].real / tipper_err[f_index, 0, 1]
                        )
                        self.data[s_index]["im_tip"][1, freq_num] = (
                            tipper[f_index, 0, 1].imag / tipper_err[f_index, 0, 1]
                        )

    def _get_data_list(self):
        """
        Get all the data needed to write a data file.
        
        """
        self.data_list = []
        for ss, sdict in enumerate(self.data, 1):
            for ff in range(self.freq.shape[0]):
                for mmode in self.mode_dict[self.model_mode]:
                    # log(te_res)
                    if mmode == 1:
                        if sdict["te_res"][0, ff] != 0.0:
                            dvalue = np.log10(sdict["te_res"][0, ff])
                            derror = sdict["te_res"][1, ff] / (
                                sdict["te_res"][0, ff] * np.log(10)
                            )
                            dstr = "{0:.4f}".format(dvalue)
                            derrstr = "{0:.4f}".format(derror)
                            line = self._data_string.format(
                                ss, ff + 1, mmode, dstr, derrstr
                            )
                            self.data_list.append(line)

                    # te_res
                    if mmode == 9:
                        if sdict["te_res"][0, ff] != 0.0:
                            dvalue = sdict["te_res"][0, ff]
                            derror = sdict["te_res"][1, ff]
                            dstr = "{0:.4f}".format(dvalue)
                            derrstr = "{0:.4f}".format(derror)
                            line = self._data_string.format(
                                ss, ff + 1, mmode, dstr, derrstr
                            )
                            self.data_list.append(line)

                    # te_phase
                    if mmode == 2:
                        if sdict["te_phase"][0, ff] != 0.0:
                            dvalue = sdict["te_phase"][0, ff]
                            derror = sdict["te_phase"][1, ff]
                            dstr = "{0:.4f}".format(dvalue)
                            derrstr = "{0:.4f}".format(derror)
                            line = self._data_string.format(
                                ss, ff + 1, mmode, dstr, derrstr
                            )
                            self.data_list.append(line)

                            # log(tm_res)
                    if mmode == 5:
                        if sdict["tm_res"][0, ff] != 0.0:
                            dvalue = np.log10(sdict["tm_res"][0, ff])
                            derror = sdict["tm_res"][1, ff] / (
                                sdict["tm_res"][0, ff] * np.log(10)
                            )
                            dstr = "{0:.4f}".format(dvalue)
                            derrstr = "{0:.4f}".format(derror)
                            line = self._data_string.format(
                                ss, ff + 1, mmode, dstr, derrstr
                            )
                            self.data_list.append(line)

                    # tm_res
                    if mmode == 10:
                        if sdict["tm_res"][0, ff] != 0.0:
                            dvalue = sdict["tm_res"][0, ff]
                            derror = sdict["tm_res"][1, ff]
                            dstr = "{0:.4f}".format(dvalue)
                            derrstr = "{0:.4f}".format(derror)
                            line = self._data_string.format(
                                ss, ff + 1, mmode, dstr, derrstr
                            )
                            self.data_list.append(line)

                    # tm_phase
                    if mmode == 6:
                        if sdict["tm_phase"][0, ff] != 0.0:
                            dvalue = sdict["tm_phase"][0, ff]
                            derror = sdict["tm_phase"][1, ff]
                            dstr = "{0:.4f}".format(dvalue)
                            derrstr = "{0:.4f}".format(derror)
                            line = self._data_string.format(
                                ss, ff + 1, mmode, dstr, derrstr
                            )
                            self.data_list.append(line)

                    # Re_tip
                    if mmode == 3:
                        if sdict["re_tip"][0, ff] != 0.0:
                            dvalue = sdict["re_tip"][0, ff]
                            derror = sdict["re_tip"][1, ff]
                            dstr = "{0:.4f}".format(dvalue)
                            derrstr = "{0:.4f}".format(derror)
                            line = self._data_string.format(
                                ss, ff + 1, mmode, dstr, derrstr
                            )
                            self.data_list.append(line)

                    # Im_tip
                    if mmode == 4:
                        if sdict["im_tip"][0, ff] != 0.0:
                            dvalue = sdict["im_tip"][0, ff]
                            derror = sdict["im_tip"][1, ff]
                            dstr = "{0:.4f}".format(dvalue)
                            derrstr = "{0:.4f}".format(derror)
                            line = self._data_string.format(
                                ss, ff + 1, mmode, dstr, derrstr
                            )
                            self.data_list.append(line)

    def write_data_file(self, data_fn=None):
        """
        Write a data file.
        
        Arguments:
        -----------
            **data_fn** : string
                          full path to data file. 
                          *default* is save_path/fn_basename
                          
        If there data is None, then _fill_data is called to create a profile, 
        rotate data and get all the necessary data.  This way you can use 
        write_data_file directly without going through the steps of projecting
        the stations, etc.
        
        :Example: ::
            >>> edipath = r"/home/mt/edi_files"
            >>> slst = ['mt{0:03}'.format(ss) for ss in range(1, 20)]
            >>> ocd = occam2d.Data(edi_path=edipath, station_list=slst)
            >>> ocd.save_path = r"/home/occam/line1/inv1"
            >>> ocd.write_data_file()
        
        """

        if self.data is None:
            self._fill_data()

        # get the appropriate data to write to file
        self._get_data_list()

        if data_fn is not None:
            self.data_fn = data_fn
        else:
            if self.save_path is None:
                self.save_path = os.getcwd()
            if not os.path.exists(self.save_path):
                os.mkdir(self.save_path)

            self.data_fn = os.path.join(self.save_path, self.fn_basename)

        data_lines = []

        # --> header line
        data_lines.append("{0:<18}{1}\n".format("FORMAT:", self.occam_format))

        # --> title line
        if self.profile_angle is None:
            self.profile_angle = 0
        if self.geoelectric_strike is None:
            self.geoelectric_strike = 0.0
        t_str = "{0}, Profile={1:.1f} deg, Strike={2:.1f} deg".format(
            self.title, self.profile_angle, self.geoelectric_strike
        )
        data_lines.append("{0:<18}{1}\n".format("TITLE:", t_str))

        # --> sites
        data_lines.append("{0:<18}{1}\n".format("SITES:", len(self.data)))
        for sdict in self.data:
            data_lines.append("   {0}\n".format(sdict["station"]))

        # --> offsets
        data_lines.append("{0:<18}\n".format("OFFSETS (M):"))
        for sdict in self.data:
            data_lines.append("   {0:.1f}\n".format(sdict["offset"]))
        # --> frequencies
        data_lines.append("{0:<18}{1}\n".format("FREQUENCIES:", self.freq.shape[0]))
        for ff in self.freq:
            data_lines.append("   {0:<10.6e}\n".format(ff))

        # --> data
        data_lines.append("{0:<18}{1}\n".format("DATA BLOCKS:", len(self.data_list)))
        data_lines.append(self._data_header)
        data_lines += self.data_list

        dfid = open(self.data_fn, "w")
        dfid.writelines(data_lines)
        dfid.close()

        print("Wrote Occam2D data file to {0}".format(self.data_fn))

    def get_profile_origin(self):
        """
        get the origin of the profile in real world coordinates
        
        Author: Alison Kirkby (2013)
        
        NEED TO ADAPT THIS TO THE CURRENT SETUP.
        """

        x, y = self.easts, self.norths
        x1, y1 = x[0], y[0]
        [m, c1] = self.profile
        x0 = (y1 + (1.0 / m) * x1 - c1) / (m + (1.0 / m))
        y0 = m * x0 + c1
        self.profile_origin = [x0, y0]

    def plot_response(self, **kwargs):
        """
        plot data and model responses as apparent resistivity, phase and
        tipper.  See PlotResponse for key words.
        
        Returns:
        ---------
            **pr_obj** : PlotResponse object 
            
        :Example: ::
            >>> pr_obj = ocd.plot_response()
        
        """

        pr_obj = PlotResponse(self.data_fn, **kwargs)

        return pr_obj

    def plot_mask_points(
        self, data_fn=None, marker="h", res_err_inc=0.25, phase_err_inc=0.05, **kwargs
    ):
        """
        An interactive plotting tool to mask points an add errorbars
        
        Arguments:
        ----------
            **res_err_inc** : float
                            amount to increase the error bars. Input as a 
                            decimal percentage.  0.3 for 30 percent
                            *Default* is 0.2 (20 percent)
                            
            **phase_err_inc** : float
                              amount to increase the error bars. Input as a 
                              decimal percentage.  0.3 for 30 percent
                              *Default* is 0.05 (5 percent)
                            
            **marker** : string
                         marker that the masked points will be
                         *Default* is 'h' for hexagon
                           
        
        :Example: ::

            >>> import mtpy.modeling.occam2d as occam2d
            >>> ocd = occam2d.Data()
            >>> ocd.data_fn = r"/home/Occam2D/Line1/Inv1/Data.dat"
            >>> ocd.plot_mask_points()                   
            
        """

        if data_fn is not None:
            self.data_fn = data_fn

        pr_obj = self.plot_response(**kwargs)

        # make points an attribute of self which is a data type OccamPointPicker
        self.masked_data = OccamPointPicker(
            pr_obj.ax_list,
            pr_obj.line_list,
            pr_obj.err_list,
            phase_err_inc=phase_err_inc,
            res_err_inc=res_err_inc,
        )
        plt.show()

    def mask_points(self, maskpoints_obj):
        """
        mask points and rewrite the data file
        
        NEED TO REDO THIS TO FIT THE CURRENT SETUP
        """

        mp_obj = maskpoints_obj
        m_data = list(self.data)
        # rewrite the data file
        # make a reverse dictionary for locating the masked points in the data
        # file
        rploc = dict(
            [
                ("{0}".format(mp_obj.fndict[key]), int(key) - 1)
                for key in list(mp_obj.fndict.keys())
            ]
        )

        # make a period dictionary to locate points changed
        frpdict = dict(
            [("{0:.5g}".format(fr), ff) for ff, fr in enumerate(1.0 / self.freq)]
        )

        # loop over the data list
        for dd, dat in enumerate(mp_obj.data):
            derror = self.points.error[dd]
            # loop over the 4 main entrie
            for ss, skey in enumerate(["resxy", "resyx", "phasexy", "phaseyx"]):
                # rewrite any coinciding points
                for frpkey in list(frpdict.keys()):
                    try:
                        ff = frpdict[frpkey]
                        floc = self.points.fdict[dd][ss][frpkey]

                        # CHANGE APPARENT RESISTIVITY
                        if ss == 0 or ss == 1:
                            # change the apparent resistivity value
                            if m_data[rploc[str(dd)]][skey][0][ff] != np.log10(
                                dat[ss][floc]
                            ):
                                if dat[ss][floc] == 0:
                                    m_data[rploc[str(dd)]][skey][0][ff] = 0.0
                                else:
                                    m_data[rploc[str(dd)]][skey][0][ff] = np.log10(
                                        dat[ss][floc]
                                    )

                            # change the apparent resistivity error value
                            if dat[ss][floc] == 0.0:
                                rerr = 0.0
                            else:
                                rerr = derror[ss][floc] / dat[ss][floc] / np.log(10)
                            if m_data[rploc[str(dd)]][skey][1][ff] != rerr:
                                m_data[rploc[str(dd)]][skey][1][ff] = rerr

                        # DHANGE PHASE
                        elif ss == 2 or ss == 3:
                            # change the phase value
                            if m_data[rploc[str(dd)]][skey][0][ff] != dat[ss][floc]:
                                if dat[ss][floc] == 0:
                                    m_data[rploc[str(dd)]][skey][0][ff] = 0.0
                                else:
                                    m_data[rploc[str(dd)]][skey][0][ff] = dat[ss][floc]

                            # change the apparent resistivity error value
                            if dat[ss][floc] == 0.0:
                                rerr = 0.0
                            else:
                                rerr = derror[ss][floc]
                            if m_data[rploc[str(dd)]][skey][1][ff] != rerr:
                                m_data[rploc[str(dd)]][skey][1][ff] = rerr
                    except KeyError:
                        pass


class Response(object):
    """
    Reads .resp file output by Occam.  Similar structure to Data.data.
    
    If resp_fn is given in the initialization of Response, read_response_file
    is called.
    
    Arguments:
    ------------
        **resp_fn** : string
                      full path to .resp file
                      
    Attributes:
    -------------
        **resp** : is a list of dictioinaries containing the data for each
                   station.  keys include:
                   
                   * 'te_res' -- TE resisitivity in linear scale
                   * 'tm_res' -- TM resistivity in linear scale
                   * 'te_phase' -- TE phase in degrees
                   * 'tm_phase' --  TM phase in degrees in first quadrant
                   * 're_tip' -- real part of tipper along profile
                   * 'im_tip' -- imaginary part of tipper along profile
                   
               each key is a np.ndarray(2, num_freq)
               index 0 is for model response
               index 1 is for normalized misfit
               
    :Example: ::
        >>> resp_obj = occam2d.Response(r"/home/occam/line1/inv1/test_01.resp")
        
    
    
    """

    def __init__(self, resp_fn=None, **kwargs):
        self.resp_fn = resp_fn

        self.resp = None
        self.occam_dict = {
            "1": "log_te_res",
            "2": "te_phase",
            "3": "re_tip",
            "4": "im_tip",
            "5": "log_tm_res",
            "6": "tm_phase",
            "9": "te_res",
            "10": "tm_res",
        }

        if resp_fn is not None:
            self.read_response_file()

    def read_response_file(self, resp_fn=None):
        """
        read in response file and put into a list of dictionaries similar 
        to Data
        """

        if resp_fn is not None:
            self.resp_fn = resp_fn

        if self.resp_fn is None:
            raise OccamInputError("resp_fn is None, please input response file")

        if not os.path.isfile(self.resp_fn):
            raise OccamInputError("Could not find {0}".format(self.resp_fn))
        try:
            r_arr = np.loadtxt(
                self.resp_fn,
                dtype=[
                    ("station", np.int),
                    ("freq", np.int),
                    ("comp", np.int),
                    ("z", np.int),
                    ("data", np.float),
                    ("resp", np.float),
                    ("err", np.float),
                ],
            )
        except ValueError as e:
            try:
                # for ValueError: invalid literal for long() with base 10: ...
                # which is found on some Linux environments
                # tying to recover
                r_arr = np.loadtxt(
                    self.resp_fn,
                    dtype=[
                        ("station", np.float),
                        ("freq", np.float),
                        ("comp", np.float),
                        ("z", np.float),
                        ("data", np.float),
                        ("resp", np.float),
                        ("err", np.float),
                    ],
                )
                r_arr = r_arr.astype(
                    [
                        ("station", np.int),
                        ("freq", np.int),
                        ("comp", np.int),
                        ("z", np.int),
                        ("data", np.float),
                        ("resp", np.float),
                        ("err", np.float),
                    ]
                )
            except:
                raise OccamInputError(
                    "Filed to read file {}. numpy error message: {}".format(
                        self.resp_fn, e.message
                    )
                )

        num_stat = r_arr["station"].max()
        num_freq = r_arr["freq"].max()

        # set zero array size the first row will be the data and second the error
        asize = (2, num_freq)

        # make a list of dictionaries for each station.
        self.resp = [
            {
                "te_phase": np.zeros(asize),
                "tm_phase": np.zeros(asize),
                "re_tip": np.zeros(asize),
                "im_tip": np.zeros(asize),
                "te_res": np.zeros(asize),
                "tm_res": np.zeros(asize),
            }
            for ss in range(num_stat)
        ]

        for line in r_arr:
            # station index -1 cause python starts at 0
            ss = line["station"] - 1

            # frequency index -1 cause python starts at 0
            ff = line["freq"] - 1
            # data key
            key = self.occam_dict[str(line["comp"])]
            # put into array
            if line["comp"] == 1 or line["comp"] == 5:
                self.resp[ss][key[4:]][0, ff] = 10 ** line["resp"]
                # error
                self.resp[ss][key[4:]][1, ff] = line["err"] * np.log(10)
            else:
                self.resp[ss][key][0, ff] = line["resp"]
                # error
                self.resp[ss][key][1, ff] = line["err"]


class Model(Startup):
    """
    Read .iter file output by Occam2d.  Builds the resistivity model from 
    mesh and regularization files found from the .iter file.  The resistivity
    model is an array(x_nodes, z_nodes) set on a regular grid, and the values 
    of the model response are filled in according to the regularization grid.
    This allows for faster plotting.  
    
    Inherets Startup because they are basically the same object.
    
    Argument:
    ----------
        **iter_fn** : string
                      full path to .iter file to read. *default* is None.
                      
        **model_fn** : string
                       full path to regularization file. *default* is None
                       and found directly from the .iter file.  Only input
                       if the regularization is different from the file that
                       is in the .iter file.
                      
        **mesh_fn** : string
                      full path to mesh file. *default* is None
                      Found directly from the model_fn file.  Only input
                      if the mesh is different from the file that
                      is in the model file.
                      
    ===================== =====================================================
    Key Words/Attributes  Description    
    ===================== =====================================================
    data_fn               full path to data file
    iter_fn               full path to .iter file
    mesh_fn               full path to mesh file
    mesh_x                np.ndarray(x_nodes, z_nodes) mesh grid for plotting
    mesh_z                np.ndarray(x_nodes, z_nodes) mesh grid for plotting
    model_values          model values from startup file
    plot_x                nodes of mesh in horizontal direction
    plot_z                nodes of mesh in vertical direction
    res_model             np.ndarray(x_nodes, z_nodes) resistivity model 
                          values in linear scale
    ===================== =====================================================
    
    
    ===================== =====================================================
    Methods               Description     
    ===================== =====================================================
    build_model           get the resistivity model from the .iter file
                          in a regular grid according to the mesh file
                          with resistivity values according to the model file
    read_iter_file        read .iter file and fill appropriate attributes
    write_iter_file       write an .iter file incase you want to set it as the
                          starting model or a priori model
    ===================== =====================================================
         
    :Example: ::
        >>> model = occam2D.Model(r"/home/occam/line1/inv1/test_01.iter")
        >>> model.build_model()
                 
    """

    def __init__(self, iter_fn=None, model_fn=None, mesh_fn=None, **kwargs):
        Startup.__init__(self, **kwargs)
        self.iter_fn = iter_fn
        self.model_fn = model_fn
        self.mesh_fn = mesh_fn
        self.data_fn = kwargs.pop("data_fn", None)
        self.model_values = kwargs.pop("model_values", None)
        self.res_model = None
        self.plot_x = None
        self.plot_z = None
        self.mesh_x = None
        self.mesh_z = None

    def read_iter_file(self, iter_fn=None):
        """
        Read an iteration file.
        
        Arguments:
        ----------
            **iter_fn** : string
                        full path to iteration file if iterpath=None.  If 
                        iterpath is input then iterfn is just the name
                        of the file without the full path.

        Returns:
        --------
        
        :Example: ::
            
            >>> import mtpy.modeling.occam2d as occam2d
            >>> itfn = r"/home/Occam2D/Line1/Inv1/Test_15.iter"
            >>> ocm = occam2d.Model(itfn)
            >>> ocm.read_iter_file()
            
        """

        if iter_fn is not None:
            self.iter_fn == iter_fn

        if self.iter_fn is None:
            raise OccamInputError("iter_fn is None, input iteration file")

        # check to see if the file exists
        if os.path.exists(self.iter_fn) == False:
            raise OccamInputError("Can not find {0}".format(self.iter_fn))

        self.save_path = os.path.dirname(self.iter_fn)

        # open file, read lines, close file
        ifid = open(self.iter_fn, "r")
        ilines = ifid.readlines()
        ifid.close()

        ii = 0
        # put header info into dictionary with similar keys
        while ilines[ii].lower().find("param") != 0:
            iline = ilines[ii].strip().split(":")
            key = iline[0].strip().lower()
            if key.find("!") != 0:
                key = key.replace(" ", "_").replace("file", "fn").replace("/", "_")
                value = iline[1].strip()
                try:
                    setattr(self, key, float(value))
                except ValueError:
                    setattr(self, key, value)
            ii += 1

        # get number of parameters
        iline = ilines[ii].strip().split(":")
        key = iline[0].strip().lower().replace(" ", "_")
        value = int(iline[1].strip())
        setattr(self, key, value)

        self.model_values = np.zeros(self.param_count)
        kk = int(ii + 1)

        jj = 0
        mv_index = 0
        while jj < len(ilines) - kk:
            iline = np.array(ilines[jj + kk].strip().split(), dtype="float")
            self.model_values[mv_index : mv_index + iline.shape[0]] = iline
            jj += 1
            mv_index += iline.shape[0]

        # make sure data file is full path
        if os.path.isfile(self.data_fn) == False:
            self.data_fn = os.path.join(self.save_path, self.data_fn)

        # make sure model file is full path
        if os.path.isfile(self.model_fn) == False:
            self.model_fn = os.path.join(self.save_path, self.model_fn)

    def write_iter_file(self, iter_fn=None):
        """
        write an iteration file if you need to for some reason, same as 
        startup file
        """
        if iter_fn is not None:
            self.iter_fn = iter_fn

        self.write_startup_file(iter_fn)

    def build_model(self):
        """
        build the model from the mesh, regularization grid and model file
        
        """

        # first read in the iteration file
        self.read_iter_file()

        # read in the regulariztion file
        r1 = Regularization()
        r1.read_regularization_file(self.model_fn)
        r1.model_rows = np.array(r1.model_rows)
        self.model_rows = r1.model_rows
        self.model_columns = r1.model_columns

        # read in mesh file
        r1.read_mesh_file(r1.mesh_fn)

        # get the binding offset which is the right side of the furthest left
        # block, this helps locate the model in relative space
        bndgoff = r1.binding_offset

        # make sure that the number of rows and number of columns are the same
        assert len(r1.model_rows) == len(r1.model_columns)

        # initiate the resistivity model to the shape of the FE mesh
        self.res_model = np.zeros((r1.z_nodes.shape[0], r1.x_nodes.shape[0]))

        # read in the model and set the regularization block values to map onto
        # the FE mesh so that the model can be plotted as an image or regular
        # mesh.
        mm = 0
        for ii in range(len(r1.model_rows)):
            # get the number of layers to combine
            # this index will be the first index in the vertical direction
            ny1 = r1.model_rows[:ii, 0].sum()
            # the second index  in the vertical direction
            ny2 = ny1 + r1.model_rows[ii][0]
            # make the list of amalgamated columns an array for ease
            lc = np.array(r1.model_columns[ii])
            # loop over the number of amalgamated blocks
            for jj in range(len(r1.model_columns[ii])):
                # get first in index in the horizontal direction
                nx1 = lc[:jj].sum()
                # get second index in horizontal direction
                nx2 = nx1 + lc[jj]
                # put the apporpriate resistivity value into all the amalgamated
                # model blocks of the regularization grid into the forward model
                # grid
                self.res_model[ny1:ny2, nx1:nx2] = self.model_values[mm]
                mm += 1

        # make some arrays for plotting the model
        self.plot_x = np.array(
            [r1.x_nodes[: ii + 1].sum() for ii in range(len(r1.x_nodes))]
        )
        self.plot_z = np.array(
            [r1.z_nodes[: ii + 1].sum() for ii in range(len(r1.z_nodes))]
        )

        # center the grid onto the station coordinates
        x0 = bndgoff - self.plot_x[r1.model_columns[0][0]]
        self.plot_x += x0

        # flip the arrays around for plotting purposes
        # plotx = plotx[::-1] and make the first layer start at zero
        self.plot_z = self.plot_z[::-1] - self.plot_z[0]

        # make a mesh grid to plot in the model coordinates
        self.mesh_x, self.mesh_z = np.meshgrid(self.plot_x, self.plot_z)

        # flip the resmodel upside down so that the top is the stations
        self.res_model = np.flipud(self.res_model)


# ==============================================================================
# plot the MT and model responses
# ==============================================================================
class PlotResponse:
    """
    Helper class to deal with plotting the MT response and occam2d model.
    
    Arguments:
    -------------
        **data_fn** : string
                      full path to data file
                      
        **resp_fn** : string or list
                      full path(s) to response file(s)   
                    
                     
    ==================== ======================================================
    Attributes/key words            description
    ==================== ======================================================
    ax_list              list of matplotlib.axes instances for use with
                         OccamPointPicker    
    color_mode           [ 'color' | 'bw' ] plot figures in color or 
                         black and white ('bw')
    cted                 color of Data TE marker and line
    ctem                 color of Model TE marker and line
    ctewl                color of Winglink Model TE marker and line
    ctmd                 color of Data TM marker and line
    ctmm                 color of Model TM marker and line
    ctmwl                color of Winglink Model TM marker and line
    e_capsize            size of error bar caps in points
    e_capthick           line thickness of error bar caps in points
    err_list             list of line properties of error bars for use with
                         OccamPointPicker
    fig_dpi              figure resolution in dots-per-inch 
    fig_list             list of dictionaries with key words
                         station --> station name
                         fig --> matplotlib.figure instance
                         axrte --> matplotlib.axes instance for TE app.res
                         axrtm --> matplotlib.axes instance for TM app.res
                         axpte --> matplotlib.axes instance for TE phase
                         axptm --> matplotlib.axes instance for TM phase
             
    fig_num              starting number of figure
    fig_size             size of figure in inches (width, height)
    font_size            size of axes ticklabel font in points
    line_list            list of matplotlib.Line instances for use with 
                         OccamPointPicker
    lw                   line width of lines in points
    ms                   marker size in points
    mted                 marker for Data TE mode
    mtem                 marker for Model TE mode
    mtewl                marker for Winglink Model TE
    mtmd                 marker for Data TM mode
    mtmm                 marker for Model TM mode
    mtmwl                marker for Winglink TM mode
    period               np.ndarray of periods to plot 
    phase_limits         limits on phase plots in degrees (min, max)
    plot_num             [ 1 | 2 ] 
                         1 to plot both modes in a single plot
                         2 to plot modes in separate plots (default)
    plot_tipper          [ 'y' | 'n' ] plot tipper data if desired
    plot_type            [ '1' | station_list]
                         '1' --> to plot all stations in different figures
                         station_list --> to plot a few stations, give names
                         of stations ex. ['mt01', 'mt07']
    plot_yn              [ 'y' | 'n']
                         'y' --> to plot on instantiation
                         'n' --> to not plot on instantiation
    res_limits           limits on resistivity plot in log scale (min, max)
    rp_list               list of dictionaries from read2Ddata
    station_list          station_list list of stations in rp_list
    subplot_bottom       subplot spacing from bottom (relative coordinates) 
    subplot_hspace       vertical spacing between subplots
    subplot_left         subplot spacing from left  
    subplot_right        subplot spacing from right
    subplot_top          subplot spacing from top
    subplot_wspace       horizontal spacing between subplots
    wl_fn                Winglink file name (full path)
    ==================== ======================================================
    
    =================== =======================================================
    Methods             Description
    =================== =======================================================
    plot                plots the apparent resistiviy and phase of data and
                        model if given.  called on instantiation if plot_yn
                        is 'y'.
    redraw_plot         call redraw_plot to redraw the figures, 
                        if one of the attributes has been changed
    save_figures        save all the matplotlib.figure instances in fig_list
    =================== =======================================================


    :Example: ::
        >>> data_fn = r"/home/occam/line1/inv1/OccamDataFile.dat"
        >>> resp_list = [r"/home/occam/line1/inv1/test_{0:02}".format(ii) 
                         for ii in range(2, 8, 2)]
        >>> pr_obj = occam2d.PlotResponse(data_fn, resp_list, plot_tipper='y')
        
    """

    def __init__(self, data_fn, resp_fn=None, **kwargs):

        self.data_fn = data_fn
        self.resp_fn = resp_fn
        if self.resp_fn is not None:
            if type(self.resp_fn) != list:
                self.resp_fn = [self.resp_fn]

        self.wl_fn = kwargs.pop("wl_fn", None)

        self.color_mode = kwargs.pop("color_mode", "color")

        self.ms = kwargs.pop("ms", 1.5)
        self.lw = kwargs.pop("lw", 0.5)
        self.e_capthick = kwargs.pop("e_capthick", 0.5)
        self.e_capsize = kwargs.pop("e_capsize", 2)

        self.ax_list = []
        self.line_list = []
        self.err_list = []

        # color mode
        if self.color_mode == "color":
            # color for data
            self.cted = kwargs.pop("cted", (0, 0, 1))
            self.ctmd = kwargs.pop("ctmd", (1, 0, 0))
            self.mted = kwargs.pop("mted", "s")
            self.mtmd = kwargs.pop("mtmd", "o")

            # color for occam2d model
            self.ctem = kwargs.pop("ctem", (0, 0.6, 0.3))
            self.ctmm = kwargs.pop("ctmm", (0.9, 0, 0.8))
            self.mtem = kwargs.pop("mtem", "+")
            self.mtmm = kwargs.pop("mtmm", "+")

            # color for Winglink model
            self.ctewl = kwargs.pop("ctewl", (0, 0.6, 0.8))
            self.ctmwl = kwargs.pop("ctmwl", (0.8, 0.7, 0))
            self.mtewl = kwargs.pop("mtewl", "x")
            self.mtmwl = kwargs.pop("mtmwl", "x")

            # color of tipper
            self.ctipr = kwargs.pop("ctipr", self.cted)
            self.ctipi = kwargs.pop("ctipi", self.ctmd)

        # black and white mode
        elif self.color_mode == "bw":
            # color for data
            self.cted = kwargs.pop("cted", (0, 0, 0))
            self.ctmd = kwargs.pop("ctmd", (0, 0, 0))
            self.mted = kwargs.pop("mted", "*")
            self.mtmd = kwargs.pop("mtmd", "v")

            # color for occam2d model
            self.ctem = kwargs.pop("ctem", (0.6, 0.6, 0.6))
            self.ctmm = kwargs.pop("ctmm", (0.6, 0.6, 0.6))
            self.mtem = kwargs.pop("mtem", "+")
            self.mtmm = kwargs.pop("mtmm", "x")

            # color for Winglink model
            self.ctewl = kwargs.pop("ctewl", (0.3, 0.3, 0.3))
            self.ctmwl = kwargs.pop("ctmwl", (0.3, 0.3, 0.3))
            self.mtewl = kwargs.pop("mtewl", "|")
            self.mtmwl = kwargs.pop("mtmwl", "_")

            self.ctipr = kwargs.pop("ctipr", self.cted)
            self.ctipi = kwargs.pop("ctipi", self.ctmd)

        self.phase_limits = kwargs.pop("phase_limits", (-5, 95))
        self.res_limits = kwargs.pop("res_limits", None)
        self.tip_limits = kwargs.pop("tip_limits", (-0.5, 0.5))

        self.fig_num = kwargs.pop("fig_num", 1)
        self.fig_size = kwargs.pop("fig_size", [6, 6])
        self.fig_dpi = kwargs.pop("dpi", 300)

        self.subplot_wspace = 0.1
        self.subplot_hspace = 0.15
        self.subplot_right = 0.98
        self.subplot_left = 0.085
        self.subplot_top = 0.93
        self.subplot_bottom = 0.1

        self.font_size = kwargs.pop("font_size", 6)

        self.plot_type = kwargs.pop("plot_type", "1")
        self.plot_num = kwargs.pop("plot_num", 2)
        self.plot_tipper = kwargs.pop("plot_tipper", "n")
        self.plot_model_error = kwargs.pop("plot_model_err", "y")
        self.plot_yn = kwargs.pop("plot_yn", "y")

        if self.plot_num == 1:
            self.ylabel_coord = kwargs.pop("ylabel_coords", (-0.055, 0.5))
        elif self.plot_num == 2:
            self.ylabel_coord = kwargs.pop("ylabel_coords", (-0.12, 0.5))

        self.fig_list = []

        if self.plot_yn == "y":
            self.plot()

    def plot(self):
        """
        plot the data and model response, if given, in individual plots.
         
        """

        data_obj = Data()
        data_obj.read_data_file(self.data_fn)

        rp_list = data_obj.data
        nr = len(rp_list)

        # create station list
        self.station_list = [rp["station"] for rp in rp_list]

        # boolean for adding winglink output to the plots 0 for no, 1 for yes
        addwl = 0
        # read in winglink data file
        if self.wl_fn != None:
            addwl = 1
            self.subplot_hspace + 0.1
            wld, wlrp_list, wlplist, wlslist, wltlist = MTwl.readOutputFile(self.wl_fn)
            sdict = dict(
                [
                    (ostation, wlistation)
                    for wlistation in wlslist
                    for ostation in self.station_list
                    if wlistation.find(ostation) >= 0
                ]
            )

        # set a local parameter period for less typing
        period = data_obj.period

        # ---------------plot each respones in a different figure---------------
        if self.plot_type == "1":
            pstation_list = list(range(len(self.station_list)))

        else:
            if type(self.plot_type) is not list:
                self.plot_type = [self.plot_type]

            pstation_list = []
            for ii, station in enumerate(self.station_list):
                for pstation in self.plot_type:
                    if station.find(pstation) >= 0:
                        pstation_list.append(ii)

        # set the grid of subplots
        if self.plot_tipper == "y":
            gs = gridspec.GridSpec(
                3,
                2,
                wspace=self.subplot_wspace,
                left=self.subplot_left,
                top=self.subplot_top,
                bottom=self.subplot_bottom,
                right=self.subplot_right,
                hspace=self.subplot_hspace,
                height_ratios=[2, 1.5, 1],
            )
        else:
            gs = gridspec.GridSpec(
                2,
                2,
                wspace=self.subplot_wspace,
                left=self.subplot_left,
                top=self.subplot_top,
                bottom=self.subplot_bottom,
                right=self.subplot_right,
                hspace=self.subplot_hspace,
                height_ratios=[2, 1.5],
            )

        # --> set default font size
        plt.rcParams["font.size"] = self.font_size

        # loop over each station to plot
        for ii, jj in enumerate(pstation_list):
            fig = plt.figure(self.station_list[jj], self.fig_size, dpi=self.fig_dpi)
            plt.clf()

            # --> set subplot instances
            # ---plot both TE and TM in same subplot---
            if self.plot_num == 1:
                axrte = fig.add_subplot(gs[0, :])
                axrtm = axrte
                axpte = fig.add_subplot(gs[1, :], sharex=axrte)
                axptm = axpte
                if self.plot_tipper == "y":
                    axtipre = fig.add_subplot(gs[2, :], sharex=axrte)
                    axtipim = axtipre

            # ---plot TE and TM in separate subplots---
            elif self.plot_num == 2:
                axrte = fig.add_subplot(gs[0, 0])
                axrtm = fig.add_subplot(gs[0, 1])
                axpte = fig.add_subplot(gs[1, 0], sharex=axrte)
                axptm = fig.add_subplot(gs[1, 1], sharex=axrtm)
                if self.plot_tipper == "y":
                    axtipre = fig.add_subplot(gs[2, 0], sharex=axrte)
                    axtipim = fig.add_subplot(gs[2, 1], sharex=axrtm)

            # plot the data, it should be the same for all response files
            # empty lists for legend marker and label
            rlistte = []
            llistte = []
            rlisttm = []
            llisttm = []
            # ------------Plot Resistivity----------------------------------
            # cut out missing data points first
            # --> data
            rxy = np.where(rp_list[jj]["te_res"][0] != 0)[0]
            ryx = np.where(rp_list[jj]["tm_res"][0] != 0)[0]

            # --> TE mode Data
            if len(rxy) > 0:
                rte_err = rp_list[jj]["te_res"][1, rxy] * rp_list[jj]["te_res"][0, rxy]
                rte = plot_errorbar(
                    axrte,
                    period[rxy],
                    rp_list[jj]["te_res"][0, rxy],
                    ls=":",
                    marker=self.mted,
                    ms=self.ms,
                    color=self.cted,
                    y_error=rte_err,
                    lw=self.lw,
                    e_capsize=self.e_capsize,
                    e_capthick=self.e_capthick,
                )

                rlistte.append(rte[0])
                llistte.append(r"$Obs_{TE}$")
            else:
                rte = [None, [None, None, None], [None, None, None]]

                # --> TM mode data
            if len(ryx) > 0:
                rtm_err = rp_list[jj]["tm_res"][1, ryx] * rp_list[jj]["tm_res"][0, ryx]
                rtm = plot_errorbar(
                    axrtm,
                    period[ryx],
                    rp_list[jj]["tm_res"][0, ryx],
                    ls=":",
                    marker=self.mtmd,
                    ms=self.ms,
                    color=self.ctmd,
                    y_error=rtm_err,
                    lw=self.lw,
                    e_capsize=self.e_capsize,
                    e_capthick=self.e_capthick,
                )

                rlisttm.append(rtm[0])
                llisttm.append(r"$Obs_{TM}$")
            else:
                rtm = [None, [None, None, None], [None, None, None]]
            # --------------------plot phase--------------------------------
            # cut out missing data points first
            # --> data
            pxy = np.where(rp_list[jj]["te_phase"][0] != 0)[0]
            pyx = np.where(rp_list[jj]["tm_phase"][0] != 0)[0]

            # --> TE mode data
            if len(pxy) > 0:
                pte = plot_errorbar(
                    axpte,
                    period[pxy],
                    rp_list[jj]["te_phase"][0, pxy],
                    ls=":",
                    marker=self.mted,
                    ms=self.ms,
                    color=self.cted,
                    y_error=rp_list[jj]["te_phase"][1, pxy],
                    lw=self.lw,
                    e_capsize=self.e_capsize,
                    e_capthick=self.e_capthick,
                )

            else:
                pte = [None, [None, None, None], [None, None, None]]

            # --> TM mode data
            if len(pyx) > 0:
                ptm = plot_errorbar(
                    axptm,
                    period[pyx],
                    rp_list[jj]["tm_phase"][0, pyx],
                    ls=":",
                    marker=self.mtmd,
                    ms=self.ms,
                    color=self.ctmd,
                    y_error=rp_list[jj]["tm_phase"][1, pyx],
                    lw=self.lw,
                    e_capsize=self.e_capsize,
                    e_capthick=self.e_capthick,
                )

            else:
                ptm = [None, [None, None, None], [None, None, None]]

            # append axis properties to lists that can be used by
            # OccamPointPicker
            self.ax_list.append([axrte, axrtm, axpte, axptm])
            self.line_list.append([rte[0], rtm[0], pte[0], ptm[0]])
            self.err_list.append(
                [
                    [rte[1][0], rte[1][1], rte[2][0]],
                    [rtm[1][0], rtm[1][1], rtm[2][0]],
                    [pte[1][0], pte[1][1], pte[2][0]],
                    [ptm[1][0], ptm[1][1], ptm[2][0]],
                ]
            )

            # ---------------------plot tipper----------------------------------
            if self.plot_tipper == "y":
                t_list = []
                t_label = []
                txy = np.where(rp_list[jj]["re_tip"][0] != 0)[0]
                tyx = np.where(rp_list[jj]["im_tip"][0] != 0)[0]
                # --> real tipper  data
                if len(txy) > 0:
                    per_list_p = []
                    tpr_list_p = []
                    per_list_n = []
                    tpr_list_n = []
                    for per, tpr in zip(period[txy], rp_list[jj]["re_tip"][0, txy]):
                        if tpr >= 0:
                            per_list_p.append(per)
                            tpr_list_p.append(tpr)
                        else:
                            per_list_n.append(per)
                            tpr_list_n.append(tpr)
                    if len(per_list_p) > 0:
                        m_line, s_line, b_line = axtipre.stem(
                            per_list_p, tpr_list_p, markerfmt="^", basefmt="k"
                        )
                        plt.setp(m_line, "markerfacecolor", self.ctipr)
                        plt.setp(m_line, "markeredgecolor", self.ctipr)
                        plt.setp(m_line, "markersize", self.ms)
                        plt.setp(s_line, "linewidth", self.lw)
                        plt.setp(s_line, "color", self.ctipr)
                        plt.setp(b_line, "linewidth", 0.01)
                        t_list.append(m_line)
                        t_label.append("Real")
                    if len(per_list_n) > 0:
                        m_line, s_line, b_line = axtipre.stem(
                            per_list_n, tpr_list_n, markerfmt="v", basefmt="k"
                        )
                        plt.setp(m_line, "markerfacecolor", self.ctipr)
                        plt.setp(m_line, "markeredgecolor", self.ctipr)
                        plt.setp(m_line, "markersize", self.ms)
                        plt.setp(s_line, "linewidth", self.lw)
                        plt.setp(s_line, "color", self.ctipr)
                        plt.setp(b_line, "linewidth", 0.01)
                        if len(t_list) == 0:
                            t_list.append(m_line)
                            t_label.append("Real")

                else:
                    pass
                if len(tyx) > 0:
                    per_list_p = []
                    tpi_list_p = []
                    per_list_n = []
                    tpi_list_n = []
                    for per, tpi in zip(period[tyx], rp_list[jj]["im_tip"][0, tyx]):
                        if tpi >= 0:
                            per_list_p.append(per)
                            tpi_list_p.append(tpi)
                        else:
                            per_list_n.append(per)
                            tpi_list_n.append(tpi)
                    if len(per_list_p) > 0:
                        m_line, s_line, b_line = axtipim.stem(
                            per_list_p, tpi_list_p, markerfmt="^", basefmt="k"
                        )
                        plt.setp(m_line, "markerfacecolor", self.ctipi)
                        plt.setp(m_line, "markeredgecolor", self.ctipi)
                        plt.setp(m_line, "markersize", self.ms)
                        plt.setp(s_line, "linewidth", self.lw)
                        plt.setp(s_line, "color", self.ctipi)
                        plt.setp(b_line, "linewidth", 0.01)
                        t_list.append(m_line)
                        t_label.append("Imag")
                    if len(per_list_n) > 0:
                        m_line, s_line, b_line = axtipim.stem(
                            per_list_n, tpi_list_n, markerfmt="v", basefmt="k"
                        )
                        plt.setp(m_line, "markerfacecolor", self.ctipi)
                        plt.setp(m_line, "markeredgecolor", self.ctipi)
                        plt.setp(m_line, "markersize", self.ms)
                        plt.setp(s_line, "linewidth", self.lw)
                        plt.setp(s_line, "color", self.ctipi)
                        plt.setp(b_line, "linewidth", 0.01)
                        if len(t_list) <= 1:
                            t_list.append(m_line)
                            t_label.append("Imag")

                else:
                    pass

            # ------------------- plot model response --------------------------
            if self.resp_fn is not None:
                num_resp = len(self.resp_fn)
                for rr, rfn in enumerate(self.resp_fn):
                    resp_obj = Response()
                    resp_obj.read_response_file(rfn)

                    rp = resp_obj.resp
                    # create colors for different responses
                    if self.color_mode == "color":
                        cxy = (0, 0.4 + float(rr) / (3 * num_resp), 0)
                        cyx = (
                            0.7 + float(rr) / (4 * num_resp),
                            0.13,
                            0.63 - float(rr) / (4 * num_resp),
                        )
                    elif self.color_mode == "bw":
                        cxy = (
                            1 - 1.25 / (rr + 2.0),
                            1 - 1.25 / (rr + 2.0),
                            1 - 1.25 / (rr + 2.0),
                        )
                        cyx = (
                            1 - 1.25 / (rr + 2.0),
                            1 - 1.25 / (rr + 2.0),
                            1 - 1.25 / (rr + 2.0),
                        )

                    # calculate rms's
                    rmslistte = np.hstack((rp[jj]["te_res"][1], rp[jj]["te_phase"][1]))
                    rmslisttm = np.hstack((rp[jj]["tm_res"][1], rp[jj]["tm_phase"][1]))
                    rmste = np.sqrt(
                        np.sum([rms ** 2 for rms in rmslistte]) / len(rmslistte)
                    )
                    rmstm = np.sqrt(
                        np.sum([rms ** 2 for rms in rmslisttm]) / len(rmslisttm)
                    )

                    # ------------Plot Resistivity------------------------------
                    # cut out missing data points first
                    # --> response
                    mrxy = np.where(rp[jj]["te_res"][0] != 0)[0]
                    mryx = np.where(rp[jj]["tm_res"][0] != 0)[0]

                    # --> TE mode Model Response
                    if len(mrxy) > 0:
                        r3 = plot_errorbar(
                            axrte,
                            period[mrxy],
                            rp[jj]["te_res"][0, mrxy],
                            ls="--",
                            marker=self.mtem,
                            ms=self.ms,
                            color=cxy,
                            y_error=None,
                            lw=self.lw,
                            e_capsize=self.e_capsize,
                            e_capthick=self.e_capthick,
                        )

                        rlistte.append(r3[0])
                        llistte.append("$Mod_{TE}$ " + "{0:.2f}".format(rmste))
                    else:
                        pass

                    # --> TM mode model response
                    if len(mryx) > 0:
                        r4 = plot_errorbar(
                            axrtm,
                            period[mryx],
                            rp[jj]["tm_res"][0, mryx],
                            ls="--",
                            marker=self.mtmm,
                            ms=self.ms,
                            color=cyx,
                            y_error=None,
                            lw=self.lw,
                            e_capsize=self.e_capsize,
                            e_capthick=self.e_capthick,
                        )
                        rlisttm.append(r4[0])
                        llisttm.append("$Mod_{TM}$ " + "{0:.2f}".format(rmstm))
                    else:
                        pass

                    # --------------------plot phase--------------------------------
                    # cut out missing data points first
                    # --> reponse
                    mpxy = np.where(rp[jj]["te_phase"][0] != 0)[0]
                    mpyx = np.where(rp[jj]["tm_phase"][0] != 0)[0]

                    # --> TE mode response
                    if len(mpxy) > 0:
                        p3 = plot_errorbar(
                            axpte,
                            period[mpxy],
                            rp[jj]["te_phase"][0, mpxy],
                            ls="--",
                            ms=self.ms,
                            color=cxy,
                            y_error=None,
                            lw=self.lw,
                            e_capsize=self.e_capsize,
                            e_capthick=self.e_capthick,
                        )

                    else:
                        pass

                    # --> TM mode response
                    if len(mpyx) > 0:
                        p4 = plot_errorbar(
                            axptm,
                            period[mpyx],
                            rp[jj]["tm_phase"][0, mpyx],
                            ls="--",
                            marker=self.mtmm,
                            ms=self.ms,
                            color=cyx,
                            y_error=None,
                            lw=self.lw,
                            e_capsize=self.e_capsize,
                            e_capthick=self.e_capthick,
                        )
                    else:
                        pass

                    # ---------------------plot tipper--------------------------
                    if self.plot_tipper == "y":
                        txy = np.where(rp[jj]["re_tip"][0] != 0)[0]
                        tyx = np.where(rp[jj]["im_tip"][0] != 0)[0]
                        # --> real tipper  data
                        if len(txy) > 0:
                            per_list_p = []
                            tpr_list_p = []
                            per_list_n = []
                            tpr_list_n = []
                            for per, tpr in zip(period[txy], rp[jj]["re_tip"][0, txy]):
                                if tpr >= 0:
                                    per_list_p.append(per)
                                    tpr_list_p.append(tpr)
                                else:
                                    per_list_n.append(per)
                                    tpr_list_n.append(tpr)
                            if len(per_list_p) > 0:
                                m_line, s_line, b_line = axtipre.stem(
                                    per_list_p, tpr_list_p, markerfmt="^", basefmt="k"
                                )
                                plt.setp(m_line, "markerfacecolor", cxy)
                                plt.setp(m_line, "markeredgecolor", cxy)
                                plt.setp(m_line, "markersize", self.ms)
                                plt.setp(s_line, "linewidth", self.lw)
                                plt.setp(s_line, "color", cxy)
                                plt.setp(b_line, "linewidth", 0.01)
                            if len(per_list_n) > 0:
                                m_line, s_line, b_line = axtipre.stem(
                                    per_list_n, tpr_list_n, markerfmt="v", basefmt="k"
                                )
                                plt.setp(m_line, "markerfacecolor", cxy)
                                plt.setp(m_line, "markeredgecolor", cxy)
                                plt.setp(m_line, "markersize", self.ms)
                                plt.setp(s_line, "linewidth", self.lw)
                                plt.setp(s_line, "color", cxy)
                                plt.setp(b_line, "linewidth", 0.01)

                        else:
                            pass
                        if len(tyx) > 0:
                            per_list_p = []
                            tpi_list_p = []
                            per_list_n = []
                            tpi_list_n = []
                            for per, tpi in zip(period[tyx], rp[jj]["im_tip"][0, tyx]):
                                if tpi >= 0:
                                    per_list_p.append(per)
                                    tpi_list_p.append(tpi)
                                else:
                                    per_list_n.append(per)
                                    tpi_list_n.append(tpi)
                            if len(per_list_p) > 0:
                                m_line, s_line, b_line = axtipim.stem(
                                    per_list_p, tpi_list_p, markerfmt="^", basefmt="k"
                                )
                                plt.setp(m_line, "markerfacecolor", cyx)
                                plt.setp(m_line, "markeredgecolor", cyx)
                                plt.setp(m_line, "markersize", self.ms)
                                plt.setp(s_line, "linewidth", self.lw)
                                plt.setp(s_line, "color", cyx)
                                plt.setp(b_line, "linewidth", 0.01)
                            if len(per_list_n) > 0:
                                m_line, s_line, b_line = axtipim.stem(
                                    per_list_n, tpi_list_n, markerfmt="v", basefmt="k"
                                )
                                plt.setp(m_line, "markerfacecolor", cyx)
                                plt.setp(m_line, "markeredgecolor", cyx)
                                plt.setp(m_line, "markersize", self.ms)
                                plt.setp(s_line, "linewidth", self.lw)
                                plt.setp(s_line, "color", cyx)
                                plt.setp(b_line, "linewidth", 0.01)

                        else:
                            pass
            # --------------add in winglink responses------------------------
            if addwl == 1:
                try:
                    wlrms = wld[sdict[self.station_list[jj]]]["rms"]
                    axrte.set_title(
                        self.station_list[jj]
                        + "\n rms_occ_TE={0:.2f}".format(rmste)
                        + "rms_occ_TM={0:.2f}".format(rmstm)
                        + "rms_wl={0:.2f}".format(wlrms),
                        fontdict={"size": self.font_size, "weight": "bold"},
                    )
                    for ww, wlistation in enumerate(wlslist):
                        if wlistation.find(self.station_list[jj]) == 0:
                            print(
                                "{0} was Found {0} in winglink file".format(
                                    self.station_list[jj], wlistation
                                )
                            )
                            wlrpdict = wlrp_list[ww]

                    zrxy = [np.where(wlrpdict["te_res"][0] != 0)[0]]
                    zryx = [np.where(wlrpdict["tm_res"][0] != 0)[0]]

                    # plot winglink resistivity
                    r5 = axrte.loglog(
                        wlplist[zrxy],
                        wlrpdict["te_res"][1][zrxy],
                        ls="-.",
                        marker=self.mtewl,
                        ms=self.ms,
                        color=self.ctewl,
                        mfc=self.ctewl,
                        lw=self.lw,
                    )
                    r6 = axrtm.loglog(
                        wlplist[zryx],
                        wlrpdict["tm_res"][1][zryx],
                        ls="-.",
                        marker=self.mtmwl,
                        ms=self.ms,
                        color=self.ctmwl,
                        mfc=self.ctmwl,
                        lw=self.lw,
                    )

                    # plot winglink phase
                    axpte.semilogx(
                        wlplist[zrxy],
                        wlrpdict["te_phase"][1][zrxy],
                        ls="-.",
                        marker=self.mtewl,
                        ms=self.ms,
                        color=self.ctewl,
                        mfc=self.ctewl,
                        lw=self.lw,
                    )

                    axptm.semilogx(
                        wlplist[zryx],
                        wlrpdict["tm_phase"][1][zryx],
                        ls="-.",
                        marker=self.mtmwl,
                        ms=self.ms,
                        color=self.ctmwl,
                        mfc=self.ctmwl,
                        lw=self.lw,
                    )

                    rlistte.append(r5[0])
                    rlisttm.append(r6[0])
                    llistte.append("$WLMod_{TE}$ " + "{0:.2f}".format(wlrms))
                    llisttm.append("$WLMod_{TM}$ " + "{0:.2f}".format(wlrms))
                except (IndexError, KeyError):
                    print("Station not present")
            else:
                if self.plot_num == 1:
                    axrte.set_title(
                        self.station_list[jj],
                        fontdict={"size": self.font_size + 2, "weight": "bold"},
                    )
                elif self.plot_num == 2:
                    fig.suptitle(
                        self.station_list[jj],
                        fontdict={"size": self.font_size + 2, "weight": "bold"},
                    )

            # set the axis properties
            ax_list = [axrte, axrtm]
            for aa, axr in enumerate(ax_list):
                # set both axes to logarithmic scale
                axr.set_xscale("log", nonposx="clip")

                try:
                    axr.set_yscale("log", nonposy="clip")
                except ValueError:
                    pass

                # put on a grid
                axr.grid(True, alpha=0.3, which="both", lw=0.5 * self.lw)
                axr.yaxis.set_label_coords(self.ylabel_coord[0], self.ylabel_coord[1])

                # set resistivity limits if desired
                if self.res_limits != None:
                    axr.set_ylim(10 ** self.res_limits[0], 10 ** self.res_limits[1])

                # set the tick labels to invisible
                plt.setp(axr.xaxis.get_ticklabels(), visible=False)
                if aa == 0:
                    axr.set_ylabel(
                        r"App. Res. ($\Omega \cdot m$)",
                        fontdict={"size": self.font_size + 2, "weight": "bold"},
                    )

                # set legend based on the plot type
                if self.plot_num == 1:
                    if aa == 0:
                        axr.legend(
                            rlistte + rlisttm,
                            llistte + llisttm,
                            loc=2,
                            markerscale=1,
                            borderaxespad=0.05,
                            labelspacing=0.08,
                            handletextpad=0.15,
                            borderpad=0.05,
                            prop={"size": self.font_size + 1},
                        )
                elif self.plot_num == 2:
                    if aa == 0:
                        axr.legend(
                            rlistte,
                            llistte,
                            loc=2,
                            markerscale=1,
                            borderaxespad=0.05,
                            labelspacing=0.08,
                            handletextpad=0.15,
                            borderpad=0.05,
                            prop={"size": self.font_size + 1},
                        )

                    if aa == 1:
                        axr.legend(
                            rlisttm,
                            llisttm,
                            loc=2,
                            markerscale=1,
                            borderaxespad=0.05,
                            labelspacing=0.08,
                            handletextpad=0.15,
                            borderpad=0.05,
                            prop={"size": self.font_size + 1},
                        )

            # set Properties for the phase axes
            for aa, axp in enumerate([axpte, axptm]):
                # set the x-axis to log scale
                axp.set_xscale("log", nonposx="clip")

                # set the phase limits
                axp.set_ylim(self.phase_limits)

                # put a grid on the subplot
                axp.grid(True, alpha=0.3, which="both", lw=0.5 * self.lw)

                # set the tick locations
                axp.yaxis.set_major_locator(MultipleLocator(10))
                axp.yaxis.set_minor_locator(MultipleLocator(2))

                # set the x axis label
                if self.plot_tipper == "y":
                    plt.setp(axp.get_xticklabels(), visible=False)
                else:
                    axp.set_xlabel(
                        "Period (s)",
                        fontdict={"size": self.font_size + 2, "weight": "bold"},
                    )

                # put the y label on the far left plot
                axp.yaxis.set_label_coords(self.ylabel_coord[0], self.ylabel_coord[1])
                if aa == 0:
                    axp.set_ylabel(
                        "Phase (deg)",
                        fontdict={"size": self.font_size + 2, "weight": "bold"},
                    )

            # set axes properties of tipper axis
            if self.plot_tipper == "y":
                for aa, axt in enumerate([axtipre, axtipim]):
                    axt.set_xscale("log", nonposx="clip")

                    # set tipper limits
                    axt.set_ylim(self.tip_limits)

                    # put a grid on the subplot
                    axt.grid(True, alpha=0.3, which="both", lw=0.5 * self.lw)

                    # set the tick locations
                    axt.yaxis.set_major_locator(MultipleLocator(0.2))
                    axt.yaxis.set_minor_locator(MultipleLocator(0.1))

                    # set the x axis label
                    axt.set_xlabel(
                        "Period (s)",
                        fontdict={"size": self.font_size + 2, "weight": "bold"},
                    )

                    axt.set_xlim(
                        10 ** np.floor(np.log10(data_obj.period.min())),
                        10 ** np.ceil(np.log10(data_obj.period.max())),
                    )

                    # put the y label on the far left plot
                    axt.yaxis.set_label_coords(
                        self.ylabel_coord[0], self.ylabel_coord[1]
                    )
                    if aa == 0:
                        axt.set_ylabel(
                            "Tipper",
                            fontdict={"size": self.font_size + 2, "weight": "bold"},
                        )
                        if self.plot_num == 2:
                            axt.text(
                                axt.get_xlim()[0] * 1.25,
                                self.tip_limits[1] * 0.9,
                                "Real",
                                horizontalalignment="left",
                                verticalalignment="top",
                                bbox={"facecolor": "white"},
                                fontdict={"size": self.font_size + 1},
                            )
                        else:
                            axt.legend(
                                t_list,
                                t_label,
                                loc=2,
                                markerscale=1,
                                borderaxespad=0.05,
                                labelspacing=0.08,
                                handletextpad=0.15,
                                borderpad=0.05,
                                prop={"size": self.font_size + 1},
                            )
                    if aa == 1:
                        if self.plot_num == 2:
                            axt.text(
                                axt.get_xlim()[0] * 1.25,
                                self.tip_limits[1] * 0.9,
                                "Imag",
                                horizontalalignment="left",
                                verticalalignment="top",
                                bbox={"facecolor": "white"},
                                fontdict={"size": self.font_size + 1},
                            )

            # make sure the axis and figure are accessible to the user
            self.fig_list.append(
                {
                    "station": self.station_list[jj],
                    "fig": fig,
                    "axrte": axrte,
                    "axrtm": axrtm,
                    "axpte": axpte,
                    "axptm": axptm,
                }
            )

        # set the plot to be full screen well at least try
        plt.show()

    def redraw_plot(self):
        """
        redraw plot if parameters were changed
        
        use this function if you updated some attributes and want to re-plot.
        
        :Example: ::
            
            >>> # change the color and marker of the xy components
            >>> import mtpy.modeling.occam2d as occam2d
            >>> ocd = occam2d.Occam2DData(r"/home/occam2d/Data.dat")
            >>> p1 = ocd.plot2DResponses()
            >>> #change color of te markers to a gray-blue
            >>> p1.cted = (.5, .5, .7)
            >>> p1.redraw_plot()
        """

        plt.close("all")
        self.plot()

    def save_figures(self, save_path, fig_fmt="pdf", fig_dpi=None, close_fig="y"):
        """
        save all the figure that are in self.fig_list
        
        :Example: ::
            
            >>> # change the color and marker of the xy components
            >>> import mtpy.modeling.occam2d as occam2d
            >>> ocd = occam2d.Occam2DData(r"/home/occam2d/Data.dat")
            >>> p1 = ocd.plot2DResponses()
            >>> p1.save_figures(r"/home/occam2d/Figures", fig_fmt='jpg')
        """

        if not os.path.exists(save_path):
            os.mkdir(save_path)

        for fdict in self.fig_list:
            svfn = "{0}_resp.{1}".format(fdict["station"], fig_fmt)
            fdict["fig"].savefig(os.path.join(save_path, svfn), dpi=self.fig_dpi)
            if close_fig == "y":
                plt.close(fdict["fig"])

            print("saved figure to {0}".format(os.path.join(save_path, svfn)))


# ==============================================================================
# plot model
# ==============================================================================
class PlotModel(Model):
    """
    plot the 2D model found by Occam2D.  The model is displayed as a meshgrid
    instead of model bricks.  This speeds things up considerably.  
    
    Inherets the Model class to take advantage of the attributes and methods
    already coded.
    
    Arguments:
    -----------
        **iter_fn** : string
                      full path to iteration file.  From here all the 
                      necessary files can be found assuming they are in the 
                      same directory.  If they are not then need to input
                      manually.
    
    
    ======================= ===============================================
    keywords                description
    ======================= ===============================================
    block_font_size         font size of block number is blocknum == 'on'
    blocknum                [ 'on' | 'off' ] to plot regulariztion block 
                            numbers.
    cb_pad                  padding between axes edge and color bar 
    cb_shrink               percentage to shrink the color bar
    climits                 limits of the color scale for resistivity
                            in log scale (min, max)
    cmap                    name of color map for resistivity values
    femesh                  plot the finite element mesh
    femesh_triangles        plot the finite element mesh with each block
                            divided into four triangles
    fig_aspect              aspect ratio between width and height of 
                            resistivity image. 1 for equal axes
    fig_dpi                 resolution of figure in dots-per-inch
    fig_num                 number of figure instance
    fig_size                size of figure in inches (width, height)
    font_size               size of axes tick labels, axes labels is +2
    grid                    [ 'both' | 'major' |'minor' | None ] string 
                            to tell the program to make a grid on the 
                            specified axes.
    meshnum                 [ 'on' | 'off' ] 'on' will plot finite element
                            mesh numbers
    meshnum_font_size       font size of mesh numbers if meshnum == 'on'
    ms                      size of station marker 
    plot_yn                 [ 'y' | 'n']
                            'y' --> to plot on instantiation
                            'n' --> to not plot on instantiation
    regmesh                 [ 'on' | 'off' ] plot the regularization mesh
                            plots as blue lines
    station_color           color of station marker
    station_font_color      color station label
    station_font_pad        padding between station label and marker
    station_font_rotation   angle of station label in degrees 0 is 
                            horizontal
    station_font_size       font size of station label
    station_font_weight     font weight of station label
    station_id              index to take station label from station name
    station_marker          station marker.  if inputing a LaTex marker
                            be sure to input as r"LaTexMarker" otherwise
                            might not plot properly
    subplot_bottom          subplot spacing from bottom  
    subplot_left            subplot spacing from left  
    subplot_right           subplot spacing from right
    subplot_top             subplot spacing from top
    title                   title of plot.  If None then the name of the
                            iteration file and containing folder will be
                            the title with RMS and Roughness.
    xlimits                 limits of plot in x-direction in (km) 
    xminorticks             increment of minor ticks in x direction
    xpad                    padding in x-direction in km
    ylimits                 depth limits of plot positive down (km)
    yminorticks             increment of minor ticks in y-direction
    ypad                    padding in negative y-direction (km)
    yscale                  [ 'km' | 'm' ] scale of plot, if 'm' everything
                            will be scaled accordingly.
    ======================= ===============================================
    
    =================== =======================================================
    Methods             Description
    =================== =======================================================
    plot                plots resistivity model.  
    redraw_plot         call redraw_plot to redraw the figures, 
                        if one of the attributes has been changed
    save_figure         saves the matplotlib.figure instance to desired 
                        location and format
    =================== ======================================================
    
    :Example: 
    ---------------
        >>> import mtpy.modeling.occam2d as occam2d
        >>> model_plot = occam2d.PlotModel(r"/home/occam/Inv1/mt_01.iter")
        >>> # change the color limits
        >>> model_plot.climits = (1, 4)
        >>> model_plot.redraw_plot()
        >>> #change len of station name
        >>> model_plot.station_id = [2, 5]
        >>> model_plot.redraw_plot()
        
    
    """

    def __init__(self, iter_fn=None, data_fn=None, **kwargs):
        Model.__init__(self, iter_fn, **kwargs)

        self.yscale = kwargs.pop("yscale", "km")

        self.fig_num = kwargs.pop("fig_num", 1)
        self.fig_size = kwargs.pop("fig_size", [6, 6])
        self.fig_dpi = kwargs.pop("dpi", 300)
        self.fig_aspect = kwargs.pop("fig_aspect", 1)
        self.title = kwargs.pop("title", "on")

        self.xpad = kwargs.pop("xpad", 1.0)
        self.ypad = kwargs.pop("ypad", 1.0)

        self.ms = kwargs.pop("ms", 10)

        self.station_locations = None
        self.station_list = None
        self.station_id = kwargs.pop("station_id", None)
        self.station_font_size = kwargs.pop("station_font_size", 8)
        self.station_font_pad = kwargs.pop("station_font_pad", 1.0)
        self.station_font_weight = kwargs.pop("station_font_weight", "bold")
        self.station_font_rotation = kwargs.pop("station_font_rotation", 60)
        self.station_font_color = kwargs.pop("station_font_color", "k")
        self.station_marker = kwargs.pop("station_marker", r"$\blacktriangledown$")
        self.station_color = kwargs.pop("station_color", "k")

        self.ylimits = kwargs.pop("ylimits", None)
        self.xlimits = kwargs.pop("xlimits", None)

        self.xminorticks = kwargs.pop("xminorticks", 5)
        self.yminorticks = kwargs.pop("yminorticks", 1)

        self.climits = kwargs.pop("climits", (0, 4))
        self.cmap = kwargs.pop("cmap", "jet_r")
        if type(self.cmap) == str:
            self.cmap = cm.get_cmap(self.cmap)
        self.font_size = kwargs.pop("font_size", 8)

        self.femesh = kwargs.pop("femesh", "off")
        self.femesh_triangles = kwargs.pop("femesh_triangles", "off")
        self.femesh_lw = kwargs.pop("femesh_lw", 0.4)
        self.femesh_color = kwargs.pop("femesh_color", "k")
        self.meshnum = kwargs.pop("meshnum", "off")
        self.meshnum_font_size = kwargs.pop("meshnum_font_size", 3)

        self.regmesh = kwargs.pop("regmesh", "off")
        self.regmesh_lw = kwargs.pop("regmesh_lw", 0.4)
        self.regmesh_color = kwargs.pop("regmesh_color", "b")
        self.blocknum = kwargs.pop("blocknum", "off")
        self.block_font_size = kwargs.pop("block_font_size", 3)
        self.grid = kwargs.pop("grid", None)

        self.cb_shrink = kwargs.pop("cb_shrink", 0.8)
        self.cb_pad = kwargs.pop("cb_pad", 0.01)

        self.subplot_right = 0.99
        self.subplot_left = 0.085
        self.subplot_top = 0.92
        self.subplot_bottom = 0.1

        self.plot_yn = kwargs.pop("plot_yn", "y")
        if self.plot_yn == "y":
            self.plot()

    def plot(self):
        """
        plotModel will plot the model output by occam2d in the iteration file.
        
        
        :Example: ::
            
            >>> import mtpy.modeling.occam2d as occam2d
            >>> itfn = r"/home/Occam2D/Line1/Inv1/Test_15.iter"
            >>> model_plot = occam2d.PlotModel(itfn)
            >>> model_plot.ms = 20
            >>> model_plot.ylimits = (0,.350)
            >>> model_plot.yscale = 'm'
            >>> model_plot.spad = .10
            >>> model_plot.ypad = .125
            >>> model_plot.xpad = .025
            >>> model_plot.climits = (0,2.5)
            >>> model_plot.aspect = 'equal'
            >>> model_plot.redraw_plot()
            
        """
        # --> read in iteration file and build the model
        self.read_iter_file()
        self.build_model()

        # --> get station locations and names from data file
        d_object = Data()
        d_object.read_data_file(self.data_fn)
        setattr(self, "station_locations", d_object.station_locations.copy())
        setattr(self, "station_list", d_object.station_list.copy())

        # set the scale of the plot
        if self.yscale == "km":
            df = 1000.0
            pf = 1.0
        elif self.yscale == "m":
            df = 1.0
            pf = 1000.0
        else:
            df = 1000.0
            pf = 1.0

        # set some figure properties to use the maiximum space
        plt.rcParams["font.size"] = self.font_size
        plt.rcParams["figure.subplot.left"] = self.subplot_left
        plt.rcParams["figure.subplot.right"] = self.subplot_right
        plt.rcParams["figure.subplot.bottom"] = self.subplot_bottom
        plt.rcParams["figure.subplot.top"] = self.subplot_top

        # station font dictionary
        fdict = {
            "size": self.station_font_size,
            "weight": self.station_font_weight,
            "rotation": self.station_font_rotation,
            "color": self.station_font_color,
        }

        # plot the model as a mesh
        self.fig = plt.figure(self.fig_num, self.fig_size, dpi=self.fig_dpi)
        plt.clf()

        # add a subplot to the figure with the specified aspect ratio
        ax = self.fig.add_subplot(1, 1, 1, aspect=self.fig_aspect)

        # plot the model as a pcolormesh so the extents are constrained to
        # the model coordinates
        ax.pcolormesh(
            self.mesh_x / df,
            self.mesh_z / df,
            self.res_model,
            cmap=self.cmap,
            vmin=self.climits[0],
            vmax=self.climits[1],
        )

        # make a colorbar for the resistivity
        cbx = mcb.make_axes(ax, shrink=self.cb_shrink, pad=self.cb_pad)
        cb = mcb.ColorbarBase(
            cbx[0],
            cmap=self.cmap,
            norm=Normalize(vmin=self.climits[0], vmax=self.climits[1]),
        )

        cb.set_label(
            r"Resistivity ($\Omega \cdot$m)",
            fontdict={"size": self.font_size + 1, "weight": "bold"},
        )
        cb.set_ticks(np.arange(int(self.climits[0]), int(self.climits[1]) + 1))
        cb.set_ticklabels(
            [
                "10$^{0}$".format("{" + str(nn) + "}")
                for nn in np.arange(int(self.climits[0]), int(self.climits[1]) + 1)
            ]
        )

        # set the offsets of the stations and plot the stations
        # need to figure out a way to set the marker at the surface in all
        # views.
        for offset, name in zip(self.station_locations, self.station_list):
            # plot the station marker
            # plots a V for the station cause when you use scatter the spacing
            # is variable if you change the limits of the y axis, this way it
            # always plots at the surface.
            ax.text(
                offset / df,
                self.plot_z.min(),
                self.station_marker,
                horizontalalignment="center",
                verticalalignment="baseline",
                fontdict={"size": self.ms, "color": self.station_color},
            )

            # put station id onto station marker
            # if there is a station id index
            if self.station_id != None:
                ax.text(
                    offset / df,
                    -self.station_font_pad * pf,
                    name[self.station_id[0] : self.station_id[1]],
                    horizontalalignment="center",
                    verticalalignment="baseline",
                    fontdict=fdict,
                )
            # otherwise put on the full station name found form data file
            else:
                ax.text(
                    offset / df,
                    -self.station_font_pad * pf,
                    name,
                    horizontalalignment="center",
                    verticalalignment="baseline",
                    fontdict=fdict,
                )

        # set the initial limits of the plot to be square about the profile line
        if self.ylimits == None:
            ax.set_ylim(
                abs(self.station_locations.max() - self.station_locations.min()) / df,
                -self.ypad * pf,
            )
        else:
            ax.set_ylim(self.ylimits[1] * pf, (self.ylimits[0] - self.ypad) * pf)
        if self.xlimits == None:
            ax.set_xlim(
                self.station_locations.min() / df - (self.xpad * pf),
                self.station_locations.max() / df + (self.xpad * pf),
            )
        else:
            ax.set_xlim(self.xlimits[0] * pf, self.xlimits[1] * pf)

        # set the axis properties
        ax.xaxis.set_minor_locator(MultipleLocator(self.xminorticks * pf))
        ax.yaxis.set_minor_locator(MultipleLocator(self.yminorticks * pf))

        # set axes labels
        ax.set_xlabel(
            "Horizontal Distance ({0})".format(self.yscale),
            fontdict={"size": self.font_size + 2, "weight": "bold"},
        )
        ax.set_ylabel(
            "Depth ({0})".format(self.yscale),
            fontdict={"size": self.font_size + 2, "weight": "bold"},
        )

        # put a grid on if one is desired
        if self.grid is not None:
            ax.grid(alpha=0.3, which=self.grid, lw=0.35)

        # set title as rms and roughness
        if type(self.title) is str:
            if self.title == "on":
                titlestr = os.path.join(
                    os.path.basename(os.path.dirname(self.iter_fn)),
                    os.path.basename(self.iter_fn),
                )
                ax.set_title(
                    "{0}: RMS={1:.2f}, Roughness={2:.0f}".format(
                        titlestr, self.misfit_value, self.roughness_value
                    ),
                    fontdict={"size": self.font_size + 1, "weight": "bold"},
                )
            else:
                ax.set_title(
                    "{0}; RMS={1:.2f}, Roughness={2:.0f}".format(
                        self.title, self.misfit_value, self.roughness_value
                    ),
                    fontdict={"size": self.font_size + 1, "weight": "bold"},
                )
        else:
            print(
                "RMS {0:.2f}, Roughness={1:.0f}".format(
                    self.misfit_value, self.roughness_value
                )
            )

        # plot forward model mesh
        # making an extended list seperated by None's speeds up the plotting
        # by as much as 99 percent, handy
        if self.femesh == "on":
            row_line_xlist = []
            row_line_ylist = []
            for xx in self.plot_x / df:
                row_line_xlist.extend([xx, xx])
                row_line_xlist.append(None)
                row_line_ylist.extend([0, self.plot_zy[0] / df])
                row_line_ylist.append(None)

            # plot column lines (variables are a little bit of a misnomer)
            ax.plot(row_line_xlist, row_line_ylist, color="k", lw=0.5)

            col_line_xlist = []
            col_line_ylist = []
            for yy in self.plot_z / df:
                col_line_xlist.extend([self.plot_x[0] / df, self.plot_x[-1] / df])
                col_line_xlist.append(None)
                col_line_ylist.extend([yy, yy])
                col_line_ylist.append(None)

            # plot row lines (variables are a little bit of a misnomer)
            ax.plot(col_line_xlist, col_line_ylist, color="k", lw=0.5)

        if self.femesh_triangles == "on":
            row_line_xlist = []
            row_line_ylist = []
            for xx in self.plot_x / df:
                row_line_xlist.extend([xx, xx])
                row_line_xlist.append(None)
                row_line_ylist.extend([0, self.plot_z[0] / df])
                row_line_ylist.append(None)

            # plot columns
            ax.plot(row_line_xlist, row_line_ylist, color="k", lw=0.5)

            col_line_xlist = []
            col_line_ylist = []
            for yy in self.plot_z / df:
                col_line_xlist.extend([self.plot_x[0] / df, self.plot_x[-1] / df])
                col_line_xlist.append(None)
                col_line_ylist.extend([yy, yy])
                col_line_ylist.append(None)

            # plot rows
            ax.plot(col_line_xlist, col_line_ylist, color="k", lw=0.5)

            diag_line_xlist = []
            diag_line_ylist = []
            for xi, xx in enumerate(self.plot_x[:-1] / df):
                for yi, yy in enumerate(self.plot_z[:-1] / df):
                    diag_line_xlist.extend([xx, self.plot_x[xi + 1] / df])
                    diag_line_xlist.append(None)
                    diag_line_xlist.extend([xx, self.plot_x[xi + 1] / df])
                    diag_line_xlist.append(None)

                    diag_line_ylist.extend([yy, self.plot_z[yi + 1] / df])
                    diag_line_ylist.append(None)
                    diag_line_ylist.extend([self.plot_z[yi + 1] / df, yy])
                    diag_line_ylist.append(None)

            # plot diagonal lines.
            ax.plot(diag_line_xlist, diag_line_ylist, color="k", lw=0.5)

        # plot the regularization mesh
        if self.regmesh == "on":
            line_list = []
            for ii in range(len(self.model_rows)):
                # get the number of layers to combine
                # this index will be the first index in the vertical direction
                ny1 = self.model_rows[:ii, 0].sum()

                # the second index  in the vertical direction
                ny2 = ny1 + self.model_rows[ii][0]

                # make the list of amalgamated columns an array for ease
                lc = np.array(self.model_cols[ii])
                yline = ax.plot(
                    [self.plot_x[0] / df, self.plot_x[-1] / df],
                    [self.plot_z[-ny1] / df, self.plot_z[-ny1] / df],
                    color="b",
                    lw=0.5,
                )

                line_list.append(yline)

                # loop over the number of amalgamated blocks
                for jj in range(len(self.model_cols[ii])):
                    # get first in index in the horizontal direction
                    nx1 = lc[:jj].sum()

                    # get second index in horizontal direction
                    nx2 = nx1 + lc[jj]
                    try:
                        if ny1 == 0:
                            ny1 = 1
                        xline = ax.plot(
                            [self.plot_x[nx1] / df, self.plot_x[nx1] / df],
                            [self.plot_z[-ny1] / df, self.plot_z[-ny2] / df],
                            color="b",
                            lw=0.5,
                        )
                        line_list.append(xline)
                    except IndexError:
                        pass

        ##plot the mesh block numbers
        if self.meshnum == "on":
            kk = 1
            for yy in self.plot_z[::-1] / df:
                for xx in self.plot_x / df:
                    ax.text(
                        xx,
                        yy,
                        "{0}".format(kk),
                        fontdict={"size": self.meshnum_font_size},
                    )
                    kk += 1

        ##plot regularization block numbers
        if self.blocknum == "on":
            kk = 1
            for ii in range(len(self.model_rows)):
                # get the number of layers to combine
                # this index will be the first index in the vertical direction
                ny1 = self.model_rows[:ii, 0].sum()

                # the second index  in the vertical direction
                ny2 = ny1 + self.model_rows[ii][0]
                # make the list of amalgamated columns an array for ease
                lc = np.array(self.model_cols[ii])
                # loop over the number of amalgamated blocks
                for jj in range(len(self.model_cols[ii])):
                    # get first in index in the horizontal direction
                    nx1 = lc[:jj].sum()
                    # get second index in horizontal direction
                    nx2 = nx1 + lc[jj]
                    try:
                        if ny1 == 0:
                            ny1 = 1
                        # get center points of the blocks
                        yy = (
                            self.plot_z[-ny1]
                            - (self.plot_z[-ny1] - self.plot_z[-ny2]) / 2
                        )
                        xx = (
                            self.plot_x[nx1] - (self.plot_x[nx1] - self.plot_x[nx2]) / 2
                        )
                        # put the number
                        ax.text(
                            xx / df,
                            yy / df,
                            "{0}".format(kk),
                            fontdict={"size": self.block_font_size},
                            horizontalalignment="center",
                            verticalalignment="center",
                        )
                        kk += 1
                    except IndexError:
                        pass

        plt.show()

        # make attributes that can be manipulated
        self.ax = ax
        self.cbax = cb

    def redraw_plot(self):
        """
        redraw plot if parameters were changed
        
        use this function if you updated some attributes and want to re-plot.
        
        :Example: ::
            
            >>> # change the color and marker of the xy components
            >>> import mtpy.modeling.occam2d as occam2d
            >>> ocd = occam2d.Occam2DData(r"/home/occam2d/Data.dat")
            >>> p1 = ocd.plotAllResponses()
            >>> #change line width
            >>> p1.lw = 2
            >>> p1.redraw_plot()
        """

        plt.close(self.fig)
        self.plot()

    def save_figure(
        self,
        save_fn,
        file_format="pdf",
        orientation="portrait",
        fig_dpi=None,
        close_fig="y",
    ):
        """
        save_plot will save the figure to save_fn.
        
        Arguments:
        -----------
        
            **save_fn** : string
                          full path to save figure to, can be input as
                          * directory path -> the directory path to save to
                            in which the file will be saved as 
                            save_fn/station_name_PhaseTensor.file_format
                            
                          * full path -> file will be save to the given 
                            path.  If you use this option then the format
                            will be assumed to be provided by the path
                            
            **file_format** : [ pdf | eps | jpg | png | svg ]
                              file type of saved figure pdf,svg,eps... 
                              
            **orientation** : [ landscape | portrait ]
                              orientation in which the file will be saved
                              *default* is portrait
                              
            **fig_dpi** : int
                          The resolution in dots-per-inch the file will be
                          saved.  If None then the dpi will be that at 
                          which the figure was made.  I don't think that 
                          it can be larger than dpi of the figure.
                          
            **close_plot** : [ y | n ]
                             * 'y' will close the plot after saving.
                             * 'n' will leave plot open
                          
        :Example: ::
            
            >>> # to save plot as jpg
            >>> model_plot.save_figure(r"/home/occam/figures", 
                                       file_format='jpg')
            
        """

        if fig_dpi is None:
            fig_dpi = self.fig_dpi

        if not os.path.isdir(save_fn):
            file_format = save_fn[-3:]
            self.fig.savefig(
                save_fn,
                dpi=fig_dpi,
                format=file_format,
                orientation=orientation,
                bbox_inches="tight",
            )

        else:
            save_fn = os.path.join(save_fn, "OccamModel." + file_format)
            self.fig.savefig(
                save_fn,
                dpi=fig_dpi,
                format=file_format,
                orientation=orientation,
                bbox_inches="tight",
            )

        if close_fig == "y":
            plt.clf()
            plt.close(self.fig)

        else:
            pass

        self.fig_fn = save_fn
        print("Saved figure to: " + self.fig_fn)

    def update_plot(self):
        """
        update any parameters that where changed using the built-in draw from
        canvas.  
        
        Use this if you change an of the .fig or axes properties
        
        :Example: ::
            
            >>> # to change the grid lines to only be on the major ticks
            >>> import mtpy.modeling.occam2d as occam2d
            >>> dfn = r"/home/occam2d/Inv1/data.dat"
            >>> ocd = occam2d.Occam2DData(dfn)
            >>> ps1 = ocd.plotAllResponses()
            >>> [ax.grid(True, which='major') for ax in [ps1.axrte,ps1.axtep]]
            >>> ps1.update_plot()
        
        """

        self.fig.canvas.draw()

    def __str__(self):
        """
        rewrite the string builtin to give a useful message
        """

        return "Plots the resistivity model found by Occam2D."


# ==============================================================================
# plot L2 curve of iteration vs rms
# ==============================================================================
class PlotL2:
    """
    Plot L2 curve of iteration vs rms and rms vs roughness.
    
    Need to only input an .iter file, will read all similar .iter files
    to get the rms, iteration number and roughness of all similar .iter files.
    
    Arguments:
    ----------
        **iter_fn** : string
                      full path to an iteration file output by Occam2D.
                      
    ======================= ===================================================
    Keywords/attributes     Description
    ======================= ===================================================
    ax1                     matplotlib.axes instance for rms vs iteration
    ax2                     matplotlib.axes instance for roughness vs rms
    fig                     matplotlib.figure instance
    fig_dpi                 resolution of figure in dots-per-inch
    fig_num                 number of figure instance
    fig_size                size of figure in inches (width, height)
    font_size               size of axes tick labels, axes labels is +2
    plot_yn                 [ 'y' | 'n']
                            'y' --> to plot on instantiation
                            'n' --> to not plot on instantiation
    rms_arr                 structure np.array as described above
    rms_color               color of rms marker and line
    rms_lw                  line width of rms line
    rms_marker              marker for rms values
    rms_marker_size         size of marker for rms values
    rms_mean_color          color of mean line
    rms_median_color        color of median line
    rough_color             color of roughness line and marker
    rough_font_size         font size for iteration number inside roughness 
                            marker
    rough_lw                line width for roughness line 
    rough_marker            marker for roughness
    rough_marker_size       size of marker for roughness
    subplot_bottom          subplot spacing from bottom  
    subplot_left            subplot spacing from left  
    subplot_right           subplot spacing from right
    subplot_top             subplot spacing from top
    ======================= ===================================================
   
    =================== =======================================================
    Methods             Description
    =================== =======================================================
    plot                plots L2 curve.  
    redraw_plot         call redraw_plot to redraw the figures, 
                        if one of the attributes has been changed
    save_figure         saves the matplotlib.figure instance to desired 
                        location and format
    =================== ======================================================
     
    """

    def __init__(self, iter_fn, **kwargs):
        self.iter_path = os.path.dirname(iter_fn)
        self.iter_basename = os.path.basename(iter_fn)[:-7]
        self.iter_fn_list = []
        self.rms_arr = None
        self.rough_arr = None

        self.subplot_right = 0.98
        self.subplot_left = 0.085
        self.subplot_top = 0.91
        self.subplot_bottom = 0.1

        self.fig_num = kwargs.pop("fig_num", 1)
        self.fig_size = kwargs.pop("fig_size", [6, 6])
        self.fig_dpi = kwargs.pop("dpi", 300)
        self.font_size = kwargs.pop("font_size", 8)

        self.rms_lw = kwargs.pop("rms_lw", 1)
        self.rms_marker = kwargs.pop("rms_marker", "d")
        self.rms_color = kwargs.pop("rms_color", "k")
        self.rms_marker_size = kwargs.pop("rms_marker_size", 5)
        self.rms_median_color = kwargs.pop("rms_median_color", "red")
        self.rms_mean_color = kwargs.pop("rms_mean_color", "orange")

        self.rough_lw = kwargs.pop("rough_lw", 0.75)
        self.rough_marker = kwargs.pop("rough_marker", "o")
        self.rough_color = kwargs.pop("rough_color", "b")
        self.rough_marker_size = kwargs.pop("rough_marker_size", 7)
        self.rough_font_size = kwargs.pop("rough_font_size", 6)

        self.plot_yn = kwargs.pop("plot_yn", "y")
        if self.plot_yn == "y":
            self.plot()

    def _get_iterfn_list(self):
        """
        get all iteration files for a given inversion
        
        """

        self.iter_fn_list = [
            os.path.join(self.iter_path, fn)
            for fn in os.listdir(self.iter_path)
            if fn.find(self.iter_basename) == 0 and fn.find(".iter") > 0
        ]

    def _get_values(self):
        """
        get rms and roughness values from iteration files
        """
        self._get_iterfn_list()
        self.rms_arr = np.zeros((len(self.iter_fn_list), 2))
        self.rough_arr = np.zeros((len(self.iter_fn_list), 2))

        for ii, itfn in enumerate(self.iter_fn_list):
            m_object = Model(itfn)
            m_object.read_iter_file()
            m_index = int(m_object.iteration)
            self.rms_arr[ii, 1] = float(m_object.misfit_value)
            self.rms_arr[ii, 0] = m_index
            self.rough_arr[ii, 1] = float(m_object.roughness_value)
            self.rough_arr[ii, 0] = m_index

            # sort by iteration number
            #        self.rms_arr = np.sort(self.rms_arr, axis=1)
            #        self.rough_arr = np.sort(self.rough_arr, axis=1)

    def plot(self):
        """
        plot L2 curve
        """

        self._get_values()
        nr = self.rms_arr.shape[0]
        med_rms = np.median(self.rms_arr[1:, 1])
        mean_rms = np.mean(self.rms_arr[1:, 1])

        # set the dimesions of the figure
        plt.rcParams["font.size"] = self.font_size
        plt.rcParams["figure.subplot.left"] = self.subplot_left
        plt.rcParams["figure.subplot.right"] = self.subplot_right
        plt.rcParams["figure.subplot.bottom"] = self.subplot_bottom
        plt.rcParams["figure.subplot.top"] = self.subplot_top

        # make figure instance
        self.fig = plt.figure(self.fig_num, self.fig_size, dpi=self.fig_dpi)
        plt.clf()

        # make a subplot for RMS vs Iteration
        self.ax1 = self.fig.add_subplot(1, 1, 1)

        # plot the rms vs iteration
        (l1,) = self.ax1.plot(
            self.rms_arr[:, 0], self.rms_arr[:, 1], "-k", lw=1, marker="d", ms=5
        )

        # plot the median of the RMS
        (m1,) = self.ax1.plot(
            self.rms_arr[:, 0],
            np.repeat(med_rms, nr),
            ls="--",
            color=self.rms_median_color,
            lw=self.rms_lw * 0.75,
        )

        # plot the mean of the RMS
        (m2,) = self.ax1.plot(
            self.rms_arr[:, 0],
            np.repeat(mean_rms, nr),
            ls="--",
            color=self.rms_mean_color,
            lw=self.rms_lw * 0.75,
        )

        # make subplot for RMS vs Roughness Plot
        self.ax2 = self.ax1.twiny()

        self.ax2.set_xlim(self.rough_arr[1:, 1].min(), self.rough_arr[1:, 1].max())

        self.ax1.set_ylim(
            np.floor(self.rms_arr[1:, 1].min()), self.rms_arr[1:, 1].max()
        )

        # plot the rms vs roughness
        (l2,) = self.ax2.plot(
            self.rough_arr[:, 1],
            self.rms_arr[:, 1],
            ls="--",
            color=self.rough_color,
            lw=self.rough_lw,
            marker=self.rough_marker,
            ms=self.rough_marker_size,
            mfc="white",
        )

        # plot the iteration number inside the roughness marker
        for rms, ii, rough in zip(
            self.rms_arr[:, 1], self.rms_arr[:, 0], self.rough_arr[:, 1]
        ):
            # need this because if the roughness is larger than this number
            # matplotlib puts the text out of bounds and a draw_text_image
            # error is raised and file cannot be saved, also the other
            # numbers are not put in.
            if rough > 1e8:
                pass
            else:
                self.ax2.text(
                    rough,
                    rms,
                    "{0:.0f}".format(ii),
                    horizontalalignment="center",
                    verticalalignment="center",
                    fontdict={
                        "size": self.rough_font_size,
                        "weight": "bold",
                        "color": self.rough_color,
                    },
                )

        # make a legend
        self.ax1.legend(
            [l1, l2, m1, m2],
            [
                "RMS",
                "Roughness",
                "Median_RMS={0:.2f}".format(med_rms),
                "Mean_RMS={0:.2f}".format(mean_rms),
            ],
            ncol=1,
            loc="upper right",
            columnspacing=0.25,
            markerscale=0.75,
            handletextpad=0.15,
        )

        # set the axis properties for RMS vs iteration
        self.ax1.yaxis.set_minor_locator(MultipleLocator(0.1))
        self.ax1.xaxis.set_minor_locator(MultipleLocator(1))
        self.ax1.xaxis.set_major_locator(MultipleLocator(1))
        self.ax1.set_ylabel(
            "RMS", fontdict={"size": self.font_size + 2, "weight": "bold"}
        )
        self.ax1.set_xlabel(
            "Iteration", fontdict={"size": self.font_size + 2, "weight": "bold"}
        )
        self.ax1.grid(alpha=0.25, which="both", lw=self.rough_lw)
        self.ax2.set_xlabel(
            "Roughness",
            fontdict={
                "size": self.font_size + 2,
                "weight": "bold",
                "color": self.rough_color,
            },
        )

        for t2 in self.ax2.get_xticklabels():
            t2.set_color(self.rough_color)

        plt.show()

    def redraw_plot(self):
        """
        redraw plot if parameters were changed
        
        use this function if you updated some attributes and want to re-plot.
        
        :Example: ::
            
            >>> # change the color and marker of the xy components
            >>> import mtpy.modeling.occam2d as occam2d
            >>> ocd = occam2d.Occam2DData(r"/home/occam2d/Data.dat")
            >>> p1 = ocd.plotAllResponses()
            >>> #change line width
            >>> p1.lw = 2
            >>> p1.redraw_plot()
        """

        plt.close(self.fig)
        self.plot()

    def save_figure(
        self,
        save_fn,
        file_format="pdf",
        orientation="portrait",
        fig_dpi=None,
        close_fig="y",
    ):
        """
        save_plot will save the figure to save_fn.
        
        Arguments:
        -----------
        
            **save_fn** : string
                          full path to save figure to, can be input as
                          * directory path -> the directory path to save to
                            in which the file will be saved as 
                            save_fn/station_name_PhaseTensor.file_format
                            
                          * full path -> file will be save to the given 
                            path.  If you use this option then the format
                            will be assumed to be provided by the path
                            
            **file_format** : [ pdf | eps | jpg | png | svg ]
                              file type of saved figure pdf,svg,eps... 
                              
            **orientation** : [ landscape | portrait ]
                              orientation in which the file will be saved
                              *default* is portrait
                              
            **fig_dpi** : int
                          The resolution in dots-per-inch the file will be
                          saved.  If None then the dpi will be that at 
                          which the figure was made.  I don't think that 
                          it can be larger than dpi of the figure.
                          
            **close_plot** : [ y | n ]
                             * 'y' will close the plot after saving.
                             * 'n' will leave plot open
                          
        :Example: ::
            
            >>> # to save plot as jpg
            >>> import mtpy.modeling.occam2d as occam2d
            >>> dfn = r"/home/occam2d/Inv1/data.dat"
            >>> ocd = occam2d.Occam2DData(dfn)
            >>> ps1 = ocd.plotPseudoSection()
            >>> ps1.save_plot(r'/home/MT/figures', file_format='jpg')
            
        """

        if fig_dpi == None:
            fig_dpi = self.fig_dpi

        if os.path.isdir(save_fn) == False:
            file_format = save_fn[-3:]
            self.fig.savefig(
                save_fn,
                dpi=fig_dpi,
                format=file_format,
                orientation=orientation,
                bbox_inches="tight",
            )

        else:
            save_fn = os.path.join(save_fn, "_L2." + file_format)
            self.fig.savefig(
                save_fn,
                dpi=fig_dpi,
                format=file_format,
                orientation=orientation,
                bbox_inches="tight",
            )

        if close_fig == "y":
            plt.clf()
            plt.close(self.fig)

        else:
            pass

        self.fig_fn = save_fn
        print("Saved figure to: " + self.fig_fn)

    def update_plot(self):
        """
        update any parameters that where changed using the built-in draw from
        canvas.  
        
        Use this if you change an of the .fig or axes properties
        
        :Example: ::
            
            >>> # to change the grid lines to only be on the major ticks
            >>> import mtpy.modeling.occam2d as occam2d
            >>> dfn = r"/home/occam2d/Inv1/data.dat"
            >>> ocd = occam2d.Occam2DData(dfn)
            >>> ps1 = ocd.plotAllResponses()
            >>> [ax.grid(True, which='major') for ax in [ps1.axrte,ps1.axtep]]
            >>> ps1.update_plot()
        
        """

        self.fig.canvas.draw()

    def __str__(self):
        """
        rewrite the string builtin to give a useful message
        """

        return "Plots RMS vs Iteration computed by Occam2D"


# ==============================================================================
# plot pseudo section of data and model response
# ==============================================================================
class PlotPseudoSection(object):
    """
    plot a pseudo section of the data and response if given
    
        
    Arguments:
    -------------
        **data_fn** : string
                      full path to data file.
        
        **resp_fn** : string
                      full path to response file.
    
    ==================== ======================================================
    key words            description
    ==================== ======================================================
    axmpte               matplotlib.axes instance for TE model phase
    axmptm               matplotlib.axes instance for TM model phase
    axmrte               matplotlib.axes instance for TE model app. res 
    axmrtm               matplotlib.axes instance for TM model app. res 
    axpte                matplotlib.axes instance for TE data phase 
    axptm                matplotlib.axes instance for TM data phase
    axrte                matplotlib.axes instance for TE data app. res.
    axrtm                matplotlib.axes instance for TM data app. res.
    cb_pad               padding between colorbar and axes
    cb_shrink            percentage to shrink the colorbar to
    fig                  matplotlib.figure instance
    fig_dpi              resolution of figure in dots per inch
    fig_num              number of figure instance
    fig_size             size of figure in inches (width, height)
    font_size            size of font in points
    label_list            list to label plots
    ml                   factor to label stations if 2 every other station
                         is labeled on the x-axis
    period               np.array of periods to plot
    phase_cmap           color map name of phase
    phase_limits_te      limits for te phase in degrees (min, max)
    phase_limits_tm      limits for tm phase in degrees (min, max)            
    plot_resp            [ 'y' | 'n' ] to plot response
    plot_tipper          [ 'y' | 'n' ] to plot tipper
    plot_yn              [ 'y' | 'n' ] 'y' to plot on instantiation
    res_cmap             color map name for resistivity
    res_limits_te        limits for te resistivity in log scale (min, max)
    res_limits_tm        limits for tm resistivity in log scale (min, max)
    rp_list               list of dictionaries as made from read2Dresp
    station_id           index to get station name (min, max)
    station_list          station list got from rp_list
    subplot_bottom       subplot spacing from bottom (relative coordinates) 
    subplot_hspace       vertical spacing between subplots
    subplot_left         subplot spacing from left  
    subplot_right        subplot spacing from right
    subplot_top          subplot spacing from top
    subplot_wspace       horizontal spacing between subplots
    ==================== ======================================================
    
    =================== =======================================================
    Methods             Description
    =================== =======================================================
    plot                plots a pseudo-section of apparent resistiviy and phase
                        of data and model if given.  called on instantiation 
                        if plot_yn is 'y'.
    redraw_plot         call redraw_plot to redraw the figures, 
                        if one of the attributes has been changed
    save_figure         saves the matplotlib.figure instance to desired 
                        location and format
    =================== =======================================================
                    
   :Example: ::
        
        >>> import mtpy.modeling.occam2d as occam2d
        >>> r_fn = r"/home/Occam2D/Line1/Inv1/Test_15.resp"
        >>> d_fn = r"/home/Occam2D/Line1/Inv1/DataRW.dat"
        >>> ps_plot = occam2d.PlotPseudoSection(d_fn, r_fn) 
    
    """

    def __init__(self, data_fn, resp_fn=None, **kwargs):

        self.data_fn = data_fn
        self.resp_fn = resp_fn

        self.plot_resp = kwargs.pop("plot_resp", "y")
        if self.resp_fn is None:
            self.plot_resp = "n"

        self.label_list = [
            r"$\rho_{TE-Data}$",
            r"$\rho_{TE-Model}$",
            r"$\rho_{TM-Data}$",
            r"$\rho_{TM-Model}$",
            r"$\phi_{TE-Data}$",
            r"$\phi_{TE-Model}$",
            r"$\phi_{TM-Data}$",
            r"$\phi_{TM-Model}$",
            r"$\Re e\{T_{Data}\}$",
            r"$\Re e\{T_{Model}\}$",
            r"$\Im m\{T_{Data}\}$",
            r"$\Im m\{T_{Model}\}$",
        ]

        self.phase_limits_te = kwargs.pop("phase_limits_te", (-5, 95))
        self.phase_limits_tm = kwargs.pop("phase_limits_tm", (-5, 95))
        self.res_limits_te = kwargs.pop("res_limits_te", (0, 3))
        self.res_limits_tm = kwargs.pop("res_limits_tm", (0, 3))
        self.tip_limits_re = kwargs.pop("tip_limits_re", (-1, 1))
        self.tip_limits_im = kwargs.pop("tip_limits_im", (-1, 1))

        self.phase_cmap = kwargs.pop("phase_cmap", "jet")
        self.res_cmap = kwargs.pop("res_cmap", "jet_r")
        self.tip_cmap = kwargs.pop("res_cmap", "Spectral")

        self.ml = kwargs.pop("ml", 2)
        self.station_id = kwargs.pop("station_id", [0, 4])

        self.fig_num = kwargs.pop("fig_num", 1)
        self.fig_size = kwargs.pop("fig_size", [6, 6])
        self.fig_dpi = kwargs.pop("dpi", 300)

        self.subplot_wspace = 0.025
        self.subplot_hspace = 0.0
        self.subplot_right = 0.95
        self.subplot_left = 0.085
        self.subplot_top = 0.97
        self.subplot_bottom = 0.1

        self.font_size = kwargs.pop("font_size", 6)

        self.plot_type = kwargs.pop("plot_type", "1")
        self.plot_num = kwargs.pop("plot_num", 2)
        self.plot_tipper = kwargs.pop("plot_tipper", "n")
        self.plot_yn = kwargs.pop("plot_yn", "y")

        self.cb_shrink = 0.7
        self.cb_pad = 0.015

        self.axrte = None
        self.axrtm = None
        self.axpte = None
        self.axptm = None
        self.axmrte = None
        self.axmrtm = None
        self.axmpte = None
        self.axmptm = None
        self.axtpr = None
        self.axtpi = None
        self.axmtpr = None
        self.axmtpi = None

        self.te_res_arr = None
        self.tm_res_arr = None
        self.te_phase_arr = None
        self.tm_phase_arr = None
        self.tip_real_arr = None
        self.tip_imag_arr = None

        self.fig = None

        if self.plot_yn == "y":
            self.plot()

    def plot(self):
        """
        plot pseudo section of data and response if given
        
        """
        if self.plot_resp == "y":
            nr = 2
        else:
            nr = 1

        data_obj = Data()
        data_obj.read_data_file(self.data_fn)

        if self.resp_fn is not None:
            resp_obj = Response()
            resp_obj.read_response_file(self.resp_fn)

        ns = len(data_obj.station_list)
        nf = len(data_obj.period)
        ylimits = (data_obj.period.max(), data_obj.period.min())

        # make a grid for pcolormesh so you can have a log scale
        # get things into arrays for plotting
        offset_list = np.zeros(ns + 1)
        te_res_arr = np.ones((nf, ns, nr))
        tm_res_arr = np.ones((nf, ns, nr))
        te_phase_arr = np.zeros((nf, ns, nr))
        tm_phase_arr = np.zeros((nf, ns, nr))
        tip_real_arr = np.zeros((nf, ns, nr))
        tip_imag_arr = np.zeros((nf, ns, nr))

        for ii, d_dict in enumerate(data_obj.data):
            offset_list[ii] = d_dict["offset"]
            te_res_arr[:, ii, 0] = d_dict["te_res"][0]
            tm_res_arr[:, ii, 0] = d_dict["tm_res"][0]
            te_phase_arr[:, ii, 0] = d_dict["te_phase"][0]
            tm_phase_arr[:, ii, 0] = d_dict["tm_phase"][0]
            tip_real_arr[:, ii, 0] = d_dict["re_tip"][0]
            tip_imag_arr[:, ii, 0] = d_dict["im_tip"][0]

        # read in response data
        if self.plot_resp == "y":
            for ii, r_dict in enumerate(resp_obj.resp):
                te_res_arr[:, ii, 1] = r_dict["te_res"][0]
                tm_res_arr[:, ii, 1] = r_dict["tm_res"][0]
                te_phase_arr[:, ii, 1] = r_dict["te_phase"][0]
                tm_phase_arr[:, ii, 1] = r_dict["tm_phase"][0]
                tip_real_arr[:, ii, 1] = r_dict["re_tip"][0]
                tip_imag_arr[:, ii, 1] = r_dict["im_tip"][0]

        # need to make any zeros 1 for taking log10
        te_res_arr[np.where(te_res_arr == 0)] = 1.0
        tm_res_arr[np.where(tm_res_arr == 0)] = 1.0

        self.te_res_arr = te_res_arr
        self.tm_res_arr = tm_res_arr
        self.te_phase_arr = te_phase_arr
        self.tm_phase_arr = tm_phase_arr
        self.tip_real_arr = tip_real_arr
        self.tip_imag_arr = tip_imag_arr

        # need to extend the last grid cell because meshgrid expects n+1 cells
        offset_list[-1] = offset_list[-2] * 1.15
        # make a meshgrid for plotting
        # flip frequency so bottom corner is long period
        dgrid, fgrid = np.meshgrid(offset_list, data_obj.period[::-1])

        # make list for station labels
        sindex_1 = self.station_id[0]
        sindex_2 = self.station_id[1]
        slabel = [
            data_obj.station_list[ss][sindex_1:sindex_2] for ss in range(0, ns, self.ml)
        ]

        xloc = offset_list[0] + abs(offset_list[0] - offset_list[1]) / 5
        yloc = 1.10 * data_obj.period[1]

        plt.rcParams["font.size"] = self.font_size
        plt.rcParams["figure.subplot.bottom"] = self.subplot_bottom
        plt.rcParams["figure.subplot.top"] = self.subplot_top
        plt.rcParams["figure.subplot.right"] = self.subplot_right
        plt.rcParams["figure.subplot.left"] = self.subplot_left

        log_labels_te = [
            "10$^{0}$".format("{" + str(nn) + "}")
            for nn in np.arange(
                int(self.res_limits_te[0]), int(self.res_limits_te[1]) + 1
            )
        ]
        log_labels_tm = [
            "10$^{0}$".format("{" + str(nn) + "}")
            for nn in np.arange(
                int(self.res_limits_tm[0]), int(self.res_limits_tm[1]) + 1
            )
        ]

        self.fig = plt.figure(self.fig_num, self.fig_size, dpi=self.fig_dpi)
        plt.clf()

        if self.plot_resp == "y":
            if self.plot_tipper == "y":
                gs1 = gridspec.GridSpec(
                    1,
                    3,
                    left=self.subplot_left,
                    right=self.subplot_right,
                    wspace=self.subplot_wspace,
                )
                gs4 = gridspec.GridSpecFromSubplotSpec(
                    2, 2, hspace=self.subplot_hspace, wspace=0, subplot_spec=gs1[2]
                )
            else:
                gs1 = gridspec.GridSpec(
                    1,
                    2,
                    left=self.subplot_left,
                    right=self.subplot_right,
                    wspace=self.subplot_wspace,
                )
            gs2 = gridspec.GridSpecFromSubplotSpec(
                2, 2, hspace=self.subplot_hspace, wspace=0, subplot_spec=gs1[0]
            )
            gs3 = gridspec.GridSpecFromSubplotSpec(
                2, 2, hspace=self.subplot_hspace, wspace=0, subplot_spec=gs1[1]
            )

            # plot TE resistivity data
            self.axrte = plt.Subplot(self.fig, gs2[0, 0])
            self.fig.add_subplot(self.axrte)
            self.axrte.pcolormesh(
                dgrid,
                fgrid,
                np.flipud(np.log10(te_res_arr[:, :, 0])),
                cmap=self.res_cmap,
                vmin=self.res_limits_te[0],
                vmax=self.res_limits_te[1],
            )

            # plot TE resistivity model
            self.axmrte = plt.Subplot(self.fig, gs2[0, 1])
            self.fig.add_subplot(self.axmrte)
            self.axmrte.pcolormesh(
                dgrid,
                fgrid,
                np.flipud(np.log10(te_res_arr[:, :, 1])),
                cmap=self.res_cmap,
                vmin=self.res_limits_te[0],
                vmax=self.res_limits_te[1],
            )

            # plot TM resistivity data
            self.axrtm = plt.Subplot(self.fig, gs3[0, 0])
            self.fig.add_subplot(self.axrtm)
            self.axrtm.pcolormesh(
                dgrid,
                fgrid,
                np.flipud(np.log10(tm_res_arr[:, :, 0])),
                cmap=self.res_cmap,
                vmin=self.res_limits_tm[0],
                vmax=self.res_limits_tm[1],
            )

            # plot TM resistivity model
            self.axmrtm = plt.Subplot(self.fig, gs3[0, 1])
            self.fig.add_subplot(self.axmrtm)
            self.axmrtm.pcolormesh(
                dgrid,
                fgrid,
                np.flipud(np.log10(tm_res_arr[:, :, 1])),
                cmap=self.res_cmap,
                vmin=self.res_limits_tm[0],
                vmax=self.res_limits_tm[1],
            )

            # plot TE phase data
            self.axpte = plt.Subplot(self.fig, gs2[1, 0])
            self.fig.add_subplot(self.axpte)
            self.axpte.pcolormesh(
                dgrid,
                fgrid,
                np.flipud(te_phase_arr[:, :, 0]),
                cmap=self.phase_cmap,
                vmin=self.phase_limits_te[0],
                vmax=self.phase_limits_te[1],
            )

            # plot TE phase model
            self.axmpte = plt.Subplot(self.fig, gs2[1, 1])
            self.fig.add_subplot(self.axmpte)
            self.axmpte.pcolormesh(
                dgrid,
                fgrid,
                np.flipud(te_phase_arr[:, :, 1]),
                cmap=self.phase_cmap,
                vmin=self.phase_limits_te[0],
                vmax=self.phase_limits_te[1],
            )

            # plot TM phase data
            self.axptm = plt.Subplot(self.fig, gs3[1, 0])
            self.fig.add_subplot(self.axptm)
            self.axptm.pcolormesh(
                dgrid,
                fgrid,
                np.flipud(tm_phase_arr[:, :, 0]),
                cmap=self.phase_cmap,
                vmin=self.phase_limits_tm[0],
                vmax=self.phase_limits_tm[1],
            )

            # plot TM phase model
            self.axmptm = plt.Subplot(self.fig, gs3[1, 1])
            self.fig.add_subplot(self.axmptm)
            self.axmptm.pcolormesh(
                dgrid,
                fgrid,
                np.flipud(tm_phase_arr[:, :, 1]),
                cmap=self.phase_cmap,
                vmin=self.phase_limits_tm[0],
                vmax=self.phase_limits_tm[1],
            )

            ax_list = [
                self.axrte,
                self.axmrte,
                self.axrtm,
                self.axmrtm,
                self.axpte,
                self.axmpte,
                self.axptm,
                self.axmptm,
            ]

            if self.plot_tipper == "y":
                # plot real tipper  data
                self.axtpr = plt.Subplot(self.fig, gs4[0, 0])
                self.fig.add_subplot(self.axtpr)
                self.axtpr.pcolormesh(
                    dgrid,
                    fgrid,
                    np.flipud(tip_real_arr[:, :, 0]),
                    cmap=self.tip_cmap,
                    vmin=self.tip_limits_re[0],
                    vmax=self.tip_limits_re[1],
                )
                # plot real tipper  model
                self.axmtpr = plt.Subplot(self.fig, gs4[0, 1])
                self.fig.add_subplot(self.axmtpr)
                self.axmtpr.pcolormesh(
                    dgrid,
                    fgrid,
                    np.flipud(tip_real_arr[:, :, 1]),
                    cmap=self.tip_cmap,
                    vmin=self.tip_limits_re[0],
                    vmax=self.tip_limits_re[1],
                )

                # plot imag tipper  data
                self.axtpi = plt.Subplot(self.fig, gs4[1, 0])
                self.fig.add_subplot(self.axtpi)
                self.axtpi.pcolormesh(
                    dgrid,
                    fgrid,
                    np.flipud(tip_imag_arr[:, :, 0]),
                    cmap=self.tip_cmap,
                    vmin=self.tip_limits_re[0],
                    vmax=self.tip_limits_re[1],
                )
                # plot imag tipper  model
                self.axmtpi = plt.Subplot(self.fig, gs4[1, 1])
                self.fig.add_subplot(self.axmtpi)
                self.axmtpi.pcolormesh(
                    dgrid,
                    fgrid,
                    np.flipud(tip_imag_arr[:, :, 1]),
                    cmap=self.tip_cmap,
                    vmin=self.tip_limits_re[0],
                    vmax=self.tip_limits_re[1],
                )

                ax_list.append(self.axtpr)
                ax_list.append(self.axmtpr)
                ax_list.append(self.axtpi)
                ax_list.append(self.axmtpi)

            # make everthing look tidy
            for xx, ax in enumerate(ax_list):
                ax.semilogy()
                ax.set_ylim(ylimits)
                ax.xaxis.set_ticks(offset_list[np.arange(0, ns, self.ml)])
                ax.xaxis.set_ticks(offset_list, minor=True)
                ax.xaxis.set_ticklabels(slabel)
                ax.set_xlim(offset_list.min(), offset_list.max())
                if np.remainder(xx, 2.0) == 1:
                    plt.setp(ax.yaxis.get_ticklabels(), visible=False)
                    cbx = mcb.make_axes(ax, shrink=self.cb_shrink, pad=self.cb_pad)
                if xx == 2 or xx == 6 or xx == 8 or xx == 10:
                    plt.setp(ax.yaxis.get_ticklabels(), visible=False)

                if xx < 4:
                    plt.setp(ax.xaxis.get_ticklabels(), visible=False)
                    if xx == 1:
                        cb = mcb.ColorbarBase(
                            cbx[0],
                            cmap=self.res_cmap,
                            norm=Normalize(
                                vmin=self.res_limits_te[0], vmax=self.res_limits_te[1]
                            ),
                        )
                        cb.set_ticks(
                            np.arange(
                                int(self.res_limits_te[0]),
                                int(self.res_limits_te[1]) + 1,
                            )
                        )
                        cb.set_ticklabels(log_labels_te)
                    if xx == 3:
                        cb = mcb.ColorbarBase(
                            cbx[0],
                            cmap=self.res_cmap,
                            norm=Normalize(
                                vmin=self.res_limits_tm[0], vmax=self.res_limits_tm[1]
                            ),
                        )
                        cb.set_label(
                            r"App. Res. ($\Omega \cdot$m)",
                            fontdict={"size": self.font_size + 1, "weight": "bold"},
                        )
                        cb.set_label(
                            r"Resistivity ($\Omega \cdot$m)",
                            fontdict={"size": self.font_size + 1, "weight": "bold"},
                        )
                        cb.set_ticks(
                            np.arange(
                                int(self.res_limits_tm[0]),
                                int(self.res_limits_tm[1]) + 1,
                            )
                        )
                        cb.set_ticklabels(log_labels_tm)
                else:
                    # color bar TE phase
                    if xx == 5:
                        cb = mcb.ColorbarBase(
                            cbx[0],
                            cmap=self.phase_cmap,
                            norm=Normalize(
                                vmin=self.phase_limits_te[0],
                                vmax=self.phase_limits_te[1],
                            ),
                        )
                    # color bar TM phase
                    if xx == 7:
                        cb = mcb.ColorbarBase(
                            cbx[0],
                            cmap=self.phase_cmap,
                            norm=Normalize(
                                vmin=self.phase_limits_tm[0],
                                vmax=self.phase_limits_tm[1],
                            ),
                        )
                        cb.set_label(
                            "Phase (deg)",
                            fontdict={"size": self.font_size + 1, "weight": "bold"},
                        )
                    # color bar tipper Imag
                    if xx == 9:
                        cb = mcb.ColorbarBase(
                            cbx[0],
                            cmap=self.tip_cmap,
                            norm=Normalize(
                                vmin=self.tip_limits_re[0], vmax=self.tip_limits_re[1]
                            ),
                        )
                        cb.set_label(
                            "Re{T}",
                            fontdict={"size": self.font_size + 1, "weight": "bold"},
                        )
                    if xx == 11:
                        cb = mcb.ColorbarBase(
                            cbx[0],
                            cmap=self.tip_cmap,
                            norm=Normalize(
                                vmin=self.tip_limits_im[0], vmax=self.tip_limits_im[1]
                            ),
                        )
                        cb.set_label(
                            "Im{T}",
                            fontdict={"size": self.font_size + 1, "weight": "bold"},
                        )

                ax.text(
                    xloc,
                    yloc,
                    self.label_list[xx],
                    fontdict={"size": self.font_size + 1},
                    bbox={"facecolor": "white"},
                    horizontalalignment="left",
                    verticalalignment="top",
                )
                if xx == 0 or xx == 4:
                    ax.set_ylabel(
                        "Period (s)",
                        fontdict={"size": self.font_size + 2, "weight": "bold"},
                    )
                if xx > 3:
                    ax.set_xlabel(
                        "Station",
                        fontdict={"size": self.font_size + 2, "weight": "bold"},
                    )

            plt.show()

        else:
            if self.plot_tipper == "y":
                gs1 = gridspec.GridSpec(
                    2,
                    3,
                    left=self.subplot_left,
                    right=self.subplot_right,
                    hspace=self.subplot_hspace,
                    wspace=self.subplot_wspace,
                )

            else:
                gs1 = gridspec.GridSpec(
                    2,
                    2,
                    left=self.subplot_left,
                    right=self.subplot_right,
                    hspace=self.subplot_hspace,
                    wspace=self.subplot_wspace,
                )

            # plot TE resistivity data
            self.axrte = self.fig.add_subplot(gs1[0, 0])
            self.axrte.pcolormesh(
                dgrid,
                fgrid,
                np.flipud(np.log10(te_res_arr[:, :, 0])),
                cmap=self.res_cmap,
                vmin=self.res_limits_te[0],
                vmax=self.res_limits_te[1],
            )

            # plot TM resistivity data
            self.axrtm = self.fig.add_subplot(gs1[0, 1])
            self.axrtm.pcolormesh(
                dgrid,
                fgrid,
                np.flipud(np.log10(tm_res_arr[:, :, 0])),
                cmap=self.res_cmap,
                vmin=self.res_limits_tm[0],
                vmax=self.res_limits_tm[1],
            )

            # plot TE phase data
            self.axpte = self.fig.add_subplot(gs1[1, 0])
            self.axpte.pcolormesh(
                dgrid,
                fgrid,
                np.flipud(te_phase_arr[:, :, 0]),
                cmap=self.phase_cmap,
                vmin=self.phase_limits_te[0],
                vmax=self.phase_limits_te[1],
            )

            # plot TM phase data
            self.axptm = self.fig.add_subplot(gs1[1, 1])
            self.axptm.pcolormesh(
                dgrid,
                fgrid,
                np.flipud(tm_phase_arr[:, :, 0]),
                cmap=self.phase_cmap,
                vmin=self.phase_limits_tm[0],
                vmax=self.phase_limits_tm[1],
            )
            ax_list = [self.axrte, self.axrtm, self.axpte, self.axptm]
            if self.plot_tipper == "y":
                # plot real tipper  data
                self.axtpr = plt.Subplot(self.fig, gs1[0, 2])
                self.fig.add_subplot(self.axtpr)
                self.axtpr.pcolormesh(
                    dgrid,
                    fgrid,
                    np.flipud(tip_real_arr[:, :, 0]),
                    cmap=self.tip_cmap,
                    vmin=self.tip_limits_re[0],
                    vmax=self.tip_limits_re[1],
                )
                # plot real tipper  data
                self.axtpi = plt.Subplot(self.fig, gs1[1, 2])
                self.fig.add_subplot(self.axtpi)
                self.axtpi.pcolormesh(
                    dgrid,
                    fgrid,
                    np.flipud(tip_imag_arr[:, :, 0]),
                    cmap=self.tip_cmap,
                    vmin=self.tip_limits_re[0],
                    vmax=self.tip_limits_re[1],
                )
                ax_list.append(self.axtpr)
                ax_list.append(self.axtpi)

            # make everything look tidy
            for xx, ax in enumerate(ax_list):
                ax.semilogy()
                ax.set_ylim(ylimits)
                ax.xaxis.set_ticks(offset_list[np.arange(0, ns, self.ml)])
                ax.xaxis.set_ticks(offset_list, minor=True)
                ax.xaxis.set_ticklabels(slabel)
                ax.grid(True, alpha=0.25)
                ax.set_xlim(offset_list.min(), offset_list.max())
                cbx = mcb.make_axes(ax, shrink=self.cb_shrink, pad=self.cb_pad)
                if xx == 0:
                    plt.setp(ax.xaxis.get_ticklabels(), visible=False)
                    cb = mcb.ColorbarBase(
                        cbx[0],
                        cmap=self.res_cmap,
                        norm=Normalize(
                            vmin=self.res_limits_te[0], vmax=self.res_limits_te[1]
                        ),
                    )
                    cb.set_ticks(
                        np.arange(self.res_limits_te[0], self.res_limits_te[1] + 1)
                    )
                    cb.set_ticklabels(log_labels_te)
                elif xx == 1:
                    plt.setp(ax.xaxis.get_ticklabels(), visible=False)
                    plt.setp(ax.yaxis.get_ticklabels(), visible=False)

                    cb = mcb.ColorbarBase(
                        cbx[0],
                        cmap=self.res_cmap,
                        norm=Normalize(
                            vmin=self.res_limits_tm[0], vmax=self.res_limits_tm[1]
                        ),
                    )
                    cb.set_label(
                        r"App. Res. ($\Omega \cdot$m)",
                        fontdict={"size": self.font_size + 1, "weight": "bold"},
                    )
                    cb.set_ticks(
                        np.arange(self.res_limits_tm[0], self.res_limits_tm[1] + 1)
                    )
                    cb.set_ticklabels(log_labels_tm)
                elif xx == 2:
                    cb = mcb.ColorbarBase(
                        cbx[0],
                        cmap=self.phase_cmap,
                        norm=Normalize(
                            vmin=self.phase_limits_te[0], vmax=self.phase_limits_te[1]
                        ),
                    )
                    cb.set_ticks(
                        np.arange(
                            self.phase_limits_te[0], self.phase_limits_te[1] + 1, 15
                        )
                    )
                elif xx == 3:
                    plt.setp(ax.yaxis.get_ticklabels(), visible=False)
                    cb = mcb.ColorbarBase(
                        cbx[0],
                        cmap=self.phase_cmap,
                        norm=Normalize(
                            vmin=self.phase_limits_tm[0], vmax=self.phase_limits_tm[1]
                        ),
                    )
                    cb.set_label(
                        "Phase (deg)",
                        fontdict={"size": self.font_size + 1, "weight": "bold"},
                    )
                    cb.set_ticks(
                        np.arange(
                            self.phase_limits_te[0], self.phase_limits_te[1] + 1, 15
                        )
                    )

                # real tipper
                elif xx == 4:
                    plt.setp(ax.xaxis.get_ticklabels(), visible=False)
                    plt.setp(ax.yaxis.get_ticklabels(), visible=False)
                    cb = mcb.ColorbarBase(
                        cbx[0],
                        cmap=self.tip_cmap,
                        norm=Normalize(
                            vmin=self.tip_limits_re[0], vmax=self.tip_limits_re[1]
                        ),
                    )
                    cb.set_label(
                        "Re{T}", fontdict={"size": self.font_size + 1, "weight": "bold"}
                    )
                # imag tipper
                elif xx == 5:
                    plt.setp(ax.yaxis.get_ticklabels(), visible=False)
                    cb = mcb.ColorbarBase(
                        cbx[0],
                        cmap=self.tip_cmap,
                        norm=Normalize(
                            vmin=self.tip_limits_im[0], vmax=self.tip_limits_im[1]
                        ),
                    )
                    cb.set_label(
                        "Im{T}", fontdict={"size": self.font_size + 1, "weight": "bold"}
                    )

                ax.text(
                    xloc,
                    yloc,
                    self.label_list[2 * xx],
                    fontdict={"size": self.font_size + 1},
                    bbox={"facecolor": "white"},
                    horizontalalignment="left",
                    verticalalignment="top",
                )
                if xx == 0 or xx == 2:
                    ax.set_ylabel(
                        "Period (s)",
                        fontdict={"size": self.font_size + 2, "weight": "bold"},
                    )
                if xx > 1:
                    ax.set_xlabel(
                        "Station",
                        fontdict={"size": self.font_size + 2, "weight": "bold"},
                    )

            plt.show()

    def redraw_plot(self):
        """
        redraw plot if parameters were changed
        
        use this function if you updated some attributes and want to re-plot.
        
        :Example: ::
            
            >>> # change the color and marker of the xy components
            >>> import mtpy.modeling.occam2d as occam2d
            >>> ocd = occam2d.Occam2DData(r"/home/occam2d/Data.dat")
            >>> p1 = ocd.plotPseudoSection()
            >>> #change color of te markers to a gray-blue
            >>> p1.res_cmap = 'seismic_r'
            >>> p1.redraw_plot()
        """

        plt.close(self.fig)
        self.plot()

    def save_figure(
        self,
        save_fn,
        file_format="pdf",
        orientation="portrait",
        fig_dpi=None,
        close_plot="y",
    ):
        """
        save_plot will save the figure to save_fn.
        
        Arguments:
        -----------
        
            **save_fn** : string
                          full path to save figure to, can be input as
                          * directory path -> the directory path to save to
                            in which the file will be saved as 
                            save_fn/station_name_PhaseTensor.file_format
                            
                          * full path -> file will be save to the given 
                            path.  If you use this option then the format
                            will be assumed to be provided by the path
                            
            **file_format** : [ pdf | eps | jpg | png | svg ]
                              file type of saved figure pdf,svg,eps... 
                              
            **orientation** : [ landscape | portrait ]
                              orientation in which the file will be saved
                              *default* is portrait
                              
            **fig_dpi** : int
                          The resolution in dots-per-inch the file will be
                          saved.  If None then the dpi will be that at 
                          which the figure was made.  I don't think that 
                          it can be larger than dpi of the figure.
                          
            **close_plot** : [ y | n ]
                             * 'y' will close the plot after saving.
                             * 'n' will leave plot open
                          
        :Example: ::
            
            >>> # to save plot as jpg
            >>> import mtpy.modeling.occam2d as occam2d
            >>> dfn = r"/home/occam2d/Inv1/data.dat"
            >>> ocd = occam2d.Occam2DData(dfn)
            >>> ps1 = ocd.plotPseudoSection()
            >>> ps1.save_plot(r'/home/MT/figures', file_format='jpg')
            
        """

        if fig_dpi == None:
            fig_dpi = self.fig_dpi

        if os.path.isdir(save_fn) == False:
            file_format = save_fn[-3:]
            self.fig.savefig(
                save_fn,
                dpi=fig_dpi,
                format=file_format,
                orientation=orientation,
                bbox_inches="tight",
            )

        else:
            save_fn = os.path.join(save_fn, "OccamPseudoSection." + file_format)
            self.fig.savefig(
                save_fn,
                dpi=fig_dpi,
                format=file_format,
                orientation=orientation,
                bbox_inches="tight",
            )

        if close_plot == "y":
            plt.clf()
            plt.close(self.fig)

        else:
            pass

        self.fig_fn = save_fn
        print("Saved figure to: " + self.fig_fn)

    def update_plot(self):
        """
        update any parameters that where changed using the built-in draw from
        canvas.  
        
        Use this if you change an of the .fig or axes properties
        
        :Example: ::
            
            >>> # to change the grid lines to only be on the major ticks
            >>> import mtpy.modeling.occam2d as occam2d
            >>> dfn = r"/home/occam2d/Inv1/data.dat"
            >>> ocd = occam2d.Occam2DData(dfn)
            >>> ps1 = ocd.plotPseudoSection()
            >>> [ax.grid(True, which='major') for ax in [ps1.axrte,ps1.axtep]]
            >>> ps1.update_plot()
        
        """

        self.fig.canvas.draw()

    def __str__(self):
        """
        rewrite the string builtin to give a useful message
        """

        return (
            "Plots a pseudo section of TE and TM modes for data and "
            "response if given."
        )


# ==============================================================================
# plot misfits as a pseudo-section
# ==============================================================================
class PlotMisfitPseudoSection(object):
    """
    plot a pseudo section of the data and response if given
    
        
    Arguments:
    -------------
        **rp_list** : list of dictionaries for each station with keywords:
                
                * *station* : string
                             station name
                
                * *offset* : float
                             relative offset
                
                * *resxy* : np.array(nf,4)
                            TE resistivity and error as row 0 and 1 respectively
                
                * *resyx* : np.array(fn,4)
                            TM resistivity and error as row 0 and 1 respectively
                
                * *phasexy* : np.array(nf,4)
                              TE phase and error as row 0 and 1 respectively
                
                * *phaseyx* : np.array(nf,4)
                              Tm phase and error as row 0 and 1 respectively
                
                * *realtip* : np.array(nf,4)
                              Real Tipper and error as row 0 and 1 respectively
                
                * *imagtip* : np.array(nf,4)
                              Imaginary Tipper and error as row 0 and 1 
                              respectively
                
                Note: that the resistivity will be in log10 space.  Also, there
                are 2 extra rows in the data arrays, this is to put the 
                response from the inversion.  
        
        **period** : np.array of periods to plot that correspond to the index
                     values of each rp_list entry ie. resxy.
    
    ==================== ==================================================
    key words            description
    ==================== ==================================================
    axmpte               matplotlib.axes instance for TE model phase
    axmptm               matplotlib.axes instance for TM model phase
    axmrte               matplotlib.axes instance for TE model app. res 
    axmrtm               matplotlib.axes instance for TM model app. res 
    axpte                matplotlib.axes instance for TE data phase 
    axptm                matplotlib.axes instance for TM data phase
    axrte                matplotlib.axes instance for TE data app. res.
    axrtm                matplotlib.axes instance for TM data app. res.
    cb_pad               padding between colorbar and axes
    cb_shrink            percentage to shrink the colorbar to
    fig                  matplotlib.figure instance
    fig_dpi              resolution of figure in dots per inch
    fig_num              number of figure instance
    fig_size             size of figure in inches (width, height)
    font_size            size of font in points
    label_list            list to label plots
    ml                   factor to label stations if 2 every other station
                         is labeled on the x-axis
    period               np.array of periods to plot
    phase_cmap           color map name of phase
    phase_limits_te      limits for te phase in degrees (min, max)
    phase_limits_tm      limits for tm phase in degrees (min, max)            
    plot_resp            [ 'y' | 'n' ] to plot response
    plot_yn              [ 'y' | 'n' ] 'y' to plot on instantiation

    res_cmap             color map name for resistivity
    res_limits_te        limits for te resistivity in log scale (min, max)
    res_limits_tm        limits for tm resistivity in log scale (min, max)
    rp_list               list of dictionaries as made from read2Dresp
    station_id           index to get station name (min, max)
    station_list          station list got from rp_list
    subplot_bottom       subplot spacing from bottom (relative coordinates) 
    subplot_hspace       vertical spacing between subplots
    subplot_left         subplot spacing from left  
    subplot_right        subplot spacing from right
    subplot_top          subplot spacing from top
    subplot_wspace       horizontal spacing between subplots
    ==================== ==================================================
    
    =================== =======================================================
    Methods             Description
    =================== =======================================================
    plot                plots a pseudo-section of apparent resistiviy and phase
                        of data and model if given.  called on instantiation 
                        if plot_yn is 'y'.
    redraw_plot         call redraw_plot to redraw the figures, 
                        if one of the attributes has been changed
    save_figure         saves the matplotlib.figure instance to desired 
                        location and format
    =================== =======================================================
                    
   :Example: ::
        
        >>> import mtpy.modeling.occam2d as occam2d
        >>> ocd = occam2d.Occam2DData()
        >>> rfile = r"/home/Occam2D/Line1/Inv1/Test_15.resp"
        >>> ocd.data_fn = r"/home/Occam2D/Line1/Inv1/DataRW.dat"
        >>> ps1 = ocd.plot2PseudoSection(resp_fn=rfile) 
    
    """

    def __init__(self, data_fn, resp_fn, **kwargs):

        self.data_fn = data_fn
        self.resp_fn = resp_fn

        self.label_list = [
            r"$\rho_{TE}$",
            r"$\rho_{TM}$",
            r"$\phi_{TE}$",
            r"$\phi_{TM}$",
            r"$\Re e\{T\}$",
            r"$\Im m\{T\}$",
        ]

        self.phase_limits_te = kwargs.pop("phase_limits_te", (-10, 10))
        self.phase_limits_tm = kwargs.pop("phase_limits_tm", (-10, 10))
        self.res_limits_te = kwargs.pop("res_limits_te", (-2, 2))
        self.res_limits_tm = kwargs.pop("res_limits_tm", (-2, 2))
        self.tip_limits_re = kwargs.pop("tip_limits_re", (-0.2, 0.2))
        self.tip_limits_im = kwargs.pop("tip_limits_im", (-0.2, 0.2))

        self.phase_cmap = kwargs.pop("phase_cmap", "BrBG")
        self.res_cmap = kwargs.pop("res_cmap", "BrBG_r")
        self.tip_cmap = kwargs.pop("tip_cmap", "PuOr")
        self.plot_tipper = kwargs.pop("plot_tipper", "n")

        self.ml = kwargs.pop("ml", 2)
        self.station_id = kwargs.pop("station_id", [0, 4])

        self.fig_num = kwargs.pop("fig_num", 1)
        self.fig_size = kwargs.pop("fig_size", [6, 6])
        self.fig_dpi = kwargs.pop("dpi", 300)

        self.subplot_wspace = 0.0025
        self.subplot_hspace = 0.0
        self.subplot_right = 0.95
        self.subplot_left = 0.085
        self.subplot_top = 0.97
        self.subplot_bottom = 0.1

        self.font_size = kwargs.pop("font_size", 6)
        self.plot_yn = kwargs.pop("plot_yn", "y")

        self.cb_shrink = 0.7
        self.cb_pad = 0.015

        self.axrte = None
        self.axrtm = None
        self.axpte = None
        self.axptm = None
        self.axtpr = None
        self.axtpi = None

        self.misfit_te_res = None
        self.misfit_te_phase = None
        self.misfit_tm_res = None
        self.misfit_tm_phase = None
        self.misfit_tip_real = None
        self.misfit_tip_imag = None

        self.fig = None
        self._data_obj = None

        if self.plot_yn == "y":
            self.plot()

    def get_misfit(self):
        """
        compute misfit of MT response found from the model and the data.
        
        Need to normalize correctly
        """
        data_obj = Data()
        data_obj.read_data_file(self.data_fn)
        self._data_obj = data_obj

        resp_obj = Response()
        resp_obj.read_response_file(self.resp_fn)

        n_stations = len(data_obj.station_list)
        n_periods = len(data_obj.freq)

        self.misfit_te_res = np.zeros((n_periods, n_stations))
        self.misfit_te_phase = np.zeros((n_periods, n_stations))
        self.misfit_tm_res = np.zeros((n_periods, n_stations))
        self.misfit_tm_phase = np.zeros((n_periods, n_stations))
        self.misfit_tip_real = np.zeros((n_periods, n_stations))
        self.misfit_tip_imag = np.zeros((n_periods, n_stations))

        for rr, r_dict in zip(list(range(n_stations)), resp_obj.resp):
            self.misfit_te_res[:, rr] = r_dict["te_res"][1]
            self.misfit_tm_res[:, rr] = r_dict["tm_res"][1]
            self.misfit_te_phase[:, rr] = r_dict["te_phase"][1]
            self.misfit_tm_phase[:, rr] = r_dict["tm_phase"][1]
            self.misfit_tip_real[:, rr] = r_dict["re_tip"][1]
            self.misfit_tip_imag[:, rr] = r_dict["im_tip"][1]

        self.misfit_te_res = np.nan_to_num(self.misfit_te_res)
        self.misfit_te_phase = np.nan_to_num(self.misfit_te_phase)
        self.misfit_tm_res = np.nan_to_num(self.misfit_tm_res)
        self.misfit_tm_phase = np.nan_to_num(self.misfit_tm_phase)
        self.misfit_tip_real = np.nan_to_num(self.misfit_tip_real)
        self.misfit_tip_imag = np.nan_to_num(self.misfit_tip_imag)

    def plot(self):
        """
        plot pseudo section of data and response if given
        
        """

        self.get_misfit()

        ylimits = (self._data_obj.period.max(), self._data_obj.period.min())

        offset_list = np.append(
            self._data_obj.station_locations,
            self._data_obj.station_locations[-1] * 1.15,
        )

        # make a meshgrid for plotting
        # flip frequency so bottom corner is long period
        dgrid, fgrid = np.meshgrid(offset_list, self._data_obj.period[::-1])

        # make list for station labels
        ns = len(self._data_obj.station_list)
        sindex_1 = self.station_id[0]
        sindex_2 = self.station_id[1]
        slabel = [
            self._data_obj.station_list[ss][sindex_1:sindex_2]
            for ss in range(0, ns, self.ml)
        ]

        xloc = offset_list[0] + abs(offset_list[0] - offset_list[1]) / 5
        yloc = 1.10 * self._data_obj.period[1]

        plt.rcParams["font.size"] = self.font_size
        plt.rcParams["figure.subplot.bottom"] = self.subplot_bottom
        plt.rcParams["figure.subplot.top"] = self.subplot_top
        plt.rcParams["figure.subplot.right"] = self.subplot_right
        plt.rcParams["figure.subplot.left"] = self.subplot_left
        plt.rcParams["figure.subplot.hspace"] = self.subplot_hspace
        plt.rcParams["figure.subplot.wspace"] = self.subplot_wspace

        self.fig = plt.figure(self.fig_num, self.fig_size, dpi=self.fig_dpi)
        plt.clf()

        if self.plot_tipper != "y":
            self.axrte = self.fig.add_subplot(2, 2, 1)
            self.axrtm = self.fig.add_subplot(2, 2, 2, sharex=self.axrte)
            self.axpte = self.fig.add_subplot(2, 2, 3, sharex=self.axrte)
            self.axptm = self.fig.add_subplot(2, 2, 4, sharex=self.axrte)

        else:
            self.axrte = self.fig.add_subplot(2, 3, 1)
            self.axrtm = self.fig.add_subplot(2, 3, 2, sharex=self.axrte)
            self.axpte = self.fig.add_subplot(2, 3, 4, sharex=self.axrte)
            self.axptm = self.fig.add_subplot(2, 3, 5, sharex=self.axrte)
            self.axtpr = self.fig.add_subplot(2, 3, 3, sharex=self.axrte)
            self.axtpi = self.fig.add_subplot(2, 3, 6, sharex=self.axrte)

        # --> TE Resistivity
        self.axrte.pcolormesh(
            dgrid,
            fgrid,
            np.flipud(self.misfit_te_res),
            cmap=self.res_cmap,
            vmin=self.res_limits_te[0],
            vmax=self.res_limits_te[1],
        )
        # --> TM Resistivity
        self.axrtm.pcolormesh(
            dgrid,
            fgrid,
            np.flipud(self.misfit_tm_res),
            cmap=self.res_cmap,
            vmin=self.res_limits_tm[0],
            vmax=self.res_limits_tm[1],
        )
        # --> TE Phase
        self.axpte.pcolormesh(
            dgrid,
            fgrid,
            np.flipud(self.misfit_te_phase),
            cmap=self.phase_cmap,
            vmin=self.phase_limits_te[0],
            vmax=self.phase_limits_te[1],
        )
        # --> TM Phase
        self.axptm.pcolormesh(
            dgrid,
            fgrid,
            np.flipud(self.misfit_tm_phase),
            cmap=self.phase_cmap,
            vmin=self.phase_limits_tm[0],
            vmax=self.phase_limits_tm[1],
        )

        ax_list = [self.axrte, self.axrtm, self.axpte, self.axptm]

        if self.plot_tipper == "y":
            self.axtpr.pcolormesh(
                dgrid,
                fgrid,
                np.flipud(self.misfit_tip_real),
                cmap=self.tip_cmap,
                vmin=self.tip_limits_re[0],
                vmax=self.tip_limits_re[1],
            )
            self.axtpi.pcolormesh(
                dgrid,
                fgrid,
                np.flipud(self.misfit_tip_imag),
                cmap=self.tip_cmap,
                vmin=self.tip_limits_im[0],
                vmax=self.tip_limits_im[1],
            )

            ax_list.append(self.axtpr)
            ax_list.append(self.axtpi)
            # make everthing look tidy
        for xx, ax in enumerate(ax_list):
            ax.semilogy()
            ax.set_ylim(ylimits)
            ax.xaxis.set_ticks(offset_list[np.arange(0, ns, self.ml)])
            ax.xaxis.set_ticks(offset_list, minor=True)
            ax.xaxis.set_ticklabels(slabel)
            ax.set_xlim(offset_list.min(), offset_list.max())
            cbx = mcb.make_axes(ax, shrink=self.cb_shrink, pad=self.cb_pad)

            # te res
            if xx == 0:
                plt.setp(ax.xaxis.get_ticklabels(), visible=False)
                cb = mcb.ColorbarBase(
                    cbx[0],
                    cmap=self.res_cmap,
                    norm=Normalize(
                        vmin=self.res_limits_te[0], vmax=self.res_limits_te[1]
                    ),
                )
            # tm res
            elif xx == 1:
                plt.setp(ax.xaxis.get_ticklabels(), visible=False)
                plt.setp(ax.yaxis.get_ticklabels(), visible=False)
                cb = mcb.ColorbarBase(
                    cbx[0],
                    cmap=self.res_cmap,
                    norm=Normalize(
                        vmin=self.res_limits_tm[0], vmax=self.res_limits_tm[1]
                    ),
                )
                cb.set_label(
                    r"Log$_{10}$ App. Res. ($\Omega \cdot$m)",
                    fontdict={"size": self.font_size + 1, "weight": "bold"},
                )
            # te phase
            elif xx == 2:
                cb = mcb.ColorbarBase(
                    cbx[0],
                    cmap=self.phase_cmap,
                    norm=Normalize(
                        vmin=self.phase_limits_te[0], vmax=self.phase_limits_te[1]
                    ),
                )
            # tm phase
            elif xx == 3:
                plt.setp(ax.yaxis.get_ticklabels(), visible=False)
                cb = mcb.ColorbarBase(
                    cbx[0],
                    cmap=self.phase_cmap,
                    norm=Normalize(
                        vmin=self.phase_limits_tm[0], vmax=self.phase_limits_tm[1]
                    ),
                )
                cb.set_label(
                    "Phase (deg)",
                    fontdict={"size": self.font_size + 1, "weight": "bold"},
                )

            # real tipper
            elif xx == 4:
                plt.setp(ax.xaxis.get_ticklabels(), visible=False)
                plt.setp(ax.yaxis.get_ticklabels(), visible=False)
                cb = mcb.ColorbarBase(
                    cbx[0],
                    cmap=self.tip_cmap,
                    norm=Normalize(
                        vmin=self.tip_limits_re[0], vmax=self.tip_limits_re[1]
                    ),
                )
                cb.set_label(
                    "Re{Tip}", fontdict={"size": self.font_size + 1, "weight": "bold"}
                )
            # imag tipper
            elif xx == 5:
                plt.setp(ax.yaxis.get_ticklabels(), visible=False)
                cb = mcb.ColorbarBase(
                    cbx[0],
                    cmap=self.tip_cmap,
                    norm=Normalize(
                        vmin=self.tip_limits_im[0], vmax=self.tip_limits_im[1]
                    ),
                )
                cb.set_label(
                    "Im{Tip}", fontdict={"size": self.font_size + 1, "weight": "bold"}
                )

            # make label for plot
            ax.text(
                xloc,
                yloc,
                self.label_list[xx],
                fontdict={"size": self.font_size + 2},
                bbox={"facecolor": "white"},
                horizontalalignment="left",
                verticalalignment="top",
            )

            if xx == 0 or xx == 2:
                ax.set_ylabel(
                    "Period (s)",
                    fontdict={"size": self.font_size + 2, "weight": "bold"},
                )
            if xx > 1:
                ax.set_xlabel(
                    "Station", fontdict={"size": self.font_size + 2, "weight": "bold"}
                )

        plt.show()

    def redraw_plot(self):
        """
        redraw plot if parameters were changed
        
        use this function if you updated some attributes and want to re-plot.
        
        :Example: ::
            
            >>> # change the color and marker of the xy components
            >>> import mtpy.modeling.occam2d as occam2d
            >>> ocd = occam2d.Occam2DData(r"/home/occam2d/Data.dat")
            >>> p1 = ocd.plotPseudoSection()
            >>> #change color of te markers to a gray-blue
            >>> p1.res_cmap = 'seismic_r'
            >>> p1.redraw_plot()
        """

        plt.close(self.fig)
        self.plot()

    def save_figure(
        self,
        save_fn,
        file_format="pdf",
        orientation="portrait",
        fig_dpi=None,
        close_plot="y",
    ):
        """
        save_plot will save the figure to save_fn.
        
        Arguments:
        -----------
        
            **save_fn** : string
                          full path to save figure to, can be input as
                          * directory path -> the directory path to save to
                            in which the file will be saved as 
                            save_fn/station_name_PhaseTensor.file_format
                            
                          * full path -> file will be save to the given 
                            path.  If you use this option then the format
                            will be assumed to be provided by the path
                            
            **file_format** : [ pdf | eps | jpg | png | svg ]
                              file type of saved figure pdf,svg,eps... 
                              
            **orientation** : [ landscape | portrait ]
                              orientation in which the file will be saved
                              *default* is portrait
                              
            **fig_dpi** : int
                          The resolution in dots-per-inch the file will be
                          saved.  If None then the dpi will be that at 
                          which the figure was made.  I don't think that 
                          it can be larger than dpi of the figure.
                          
            **close_plot** : [ y | n ]
                             * 'y' will close the plot after saving.
                             * 'n' will leave plot open
                          
        :Example: ::
            
            >>> # to save plot as jpg
            >>> import mtpy.modeling.occam2d as occam2d
            >>> dfn = r"/home/occam2d/Inv1/data.dat"
            >>> ocd = occam2d.Occam2DData(dfn)
            >>> ps1 = ocd.plotPseudoSection()
            >>> ps1.save_plot(r'/home/MT/figures', file_format='jpg')
            
        """

        if fig_dpi == None:
            fig_dpi = self.fig_dpi

        if os.path.isdir(save_fn) == False:
            file_format = save_fn[-3:]
            self.fig.savefig(
                save_fn,
                dpi=fig_dpi,
                format=file_format,
                orientation=orientation,
                bbox_inches="tight",
            )

        else:
            save_fn = os.path.join(save_fn, "OccamMisfitPseudoSection." + file_format)
            self.fig.savefig(
                save_fn,
                dpi=fig_dpi,
                format=file_format,
                orientation=orientation,
                bbox_inches="tight",
            )

        if close_plot == "y":
            plt.clf()
            plt.close(self.fig)

        else:
            pass

        self.fig_fn = save_fn
        print("Saved figure to: " + self.fig_fn)

    def update_plot(self):
        """
        update any parameters that where changed using the built-in draw from
        canvas.  
        
        Use this if you change an of the .fig or axes properties
        
        :Example: ::
            
            >>> # to change the grid lines to only be on the major ticks
            >>> import mtpy.modeling.occam2d as occam2d
            >>> dfn = r"/home/occam2d/Inv1/data.dat"
            >>> ocd = occam2d.Occam2DData(dfn)
            >>> ps1 = ocd.plotPseudoSection()
            >>> [ax.grid(True, which='major') for ax in [ps1.axrte,ps1.axtep]]
            >>> ps1.update_plot()
        
        """

        self.fig.canvas.draw()

    def __str__(self):
        """
        rewrite the string builtin to give a useful message
        """

        return (
            "Plots a pseudo section of TE and TM modes for data and "
            "response if given."
        )


class OccamPointPicker(object):
    """
    This class helps the user interactively pick points to mask and add 
    error bars. 
    
    Useage:
    -------
    To mask just a single point right click over the point and a gray point 
    will appear indicating it has been masked
    
    To mask both the apparent resistivity and phase left click over the point.
    Gray points will appear over both the apparent resistivity and phase.  
    Sometimes the points don't exactly matchup, haven't quite worked that bug
    out yet, but not to worry it picks out the correct points
    
    To add error bars to a point click the middle or scroll bar button.  This
    only adds error bars to the point and does not reduce them so start out
    with reasonable errorbars.  You can change the increment that the error
    bars are increased with res_err_inc and phase_err_inc.
    
    .. note:: There is a bug when only plotting TE or TM that you cannot mask
              points in the phase.  I'm not sure where it comes from, but
              works with all modes.  So my suggestion is to make a data file 
              with all modes, mask data points and then rewrite that data file
              if you want to use just one of the modes.  That's the work 
              around for the moment.
    
    
    
    Arguments:
    ----------
        **ax_list** : list of the resistivity and phase axis that have been 
                    plotted as [axr_te,axr_tm,axp_te,axp_tm]
        
        **line_list** : list of lines used to plot the responses, not the error 
                      bars as [res_te,res_tm,phase_te,phase_tm]
        
        **err_list** : list of the errorcaps and errorbar lines as 
                   [[cap1,cap2,bar],...]
                 
        **res_err_inc** : increment to increase the errorbars for resistivity.
                        put .20 for 20 percent change. *Default* is .05
        
        **phase_err_inc** : increment to increase the errorbars for the phase
                          put .10 for 10 percent change. *Defualt* is .02 
                    
        **marker** : marker type for masked points.  See matplotlib.pyplot.plot
                    for options of markers.  *Default* is h for hexagon.
                   
    Attributes:
    -----------
    
        **ax_list** : axes list used to plot the data
        
        **line_list** : line list used to plot the data
        
        **err_list** : error list used to plot the data
        
        **data** : list of data points that were not masked for each plot.
        
        **fdict** : dictionary of frequency arrays for each plot and data set.
        
        **fndict** : dictionary of figure numbers to corresponed with data.
        
        **cid_list** : list of event ids.
        
        **res_err_inc** : increment to increase resistivity error bars
        
        **phase_inc** : increment to increase phase error bars
        
        **marker** : marker of masked points
        
        **fig_num** : figure numbers
        
        **data_list** : list of lines to write into the occam2d data file.
        
    :Example: ::
        
        >>> ocd = occam2d.Occam2DData()
        >>> ocd.data_fn = r"/home/Occam2D/Line1/Inv1/Data.dat"
        >>> ocd.plotMaskPoints()
    """

    def __init__(
        self,
        ax_list,
        line_list,
        err_list,
        res_err_inc=0.05,
        phase_err_inc=0.02,
        marker="h",
    ):

        # give the class some attributes
        self.ax_list = ax_list
        self.line_list = line_list
        self.err_list = err_list
        self.data = []
        self.error = []
        self.fdict = []
        self.fndict = {}
        # see if just one figure is plotted or multiple figures are plotted
        self.ax = ax_list[0][0]
        self.line = line_list[0][0]
        self.cidlist = []
        self.ax_num = None
        self.res_index = None
        self.phase_index = None
        self.fig_num = 0
        for nn in range(len(ax_list)):
            self.data.append([])
            self.error.append([])
            self.fdict.append([])

            # get data from lines and make a dictionary of frequency points for
            # easy indexing
            # line_find = False
            for ii, line in enumerate(line_list[nn]):
                try:
                    self.data[nn].append(line.get_data()[1])
                    self.fdict[nn].append(
                        dict(
                            [
                                ("{0:.5g}".format(kk), ff)
                                for ff, kk in enumerate(line.get_data()[0])
                            ]
                        )
                    )
                    self.fndict["{0}".format(line.figure.number)] = nn

                    # set some events
                    # if line_find == False:
                    cid1 = line.figure.canvas.mpl_connect("pick_event", self)
                    cid2 = line.figure.canvas.mpl_connect(
                        "axes_enter_event", self.inAxes
                    )
                    cid3 = line.figure.canvas.mpl_connect(
                        "key_press_event", self.on_close
                    )
                    cid4 = line.figure.canvas.mpl_connect(
                        "figure_enter_event", self.inFigure
                    )
                    self.cidlist.append([cid1, cid2, cid3, cid4])

                    # set the figure number
                    self.fig_num = self.line.figure.number

                    # line_find = True

                except AttributeError:
                    self.data[nn].append([])
                    self.fdict[nn].append([])

            # read in the error in a useful way so that it can be translated to
            # the data file.  Make the error into an array
            for ee, err in enumerate(err_list[nn]):
                try:
                    errpath = err[2].get_paths()
                    errarr = np.zeros(len(list(self.fdict[nn][ee].keys())))
                    for ff, epath in enumerate(errpath):
                        errv = epath.vertices
                        errarr[ff] = abs(errv[0, 1] - self.data[nn][ee][ff])
                    self.error[nn].append(errarr)
                except AttributeError:
                    self.error[nn].append([])

        # set the error bar increment values
        self.res_err_inc = res_err_inc
        self.phase_err_inc = phase_err_inc

        # set the marker
        self.marker = marker

        # make a list of occam2d lines to write later
        self.data_list = []

    def __call__(self, event):
        """
        When the function is called the mouse events will be recorder for 
        picking points to mask or change error bars.  The axes is redrawn with
        a gray marker to indicate a masked point and/or increased size in 
        errorbars.
        
        Arguments:
        ----------
            **event** : type mouse_click_event
                
        Useage:
        -------
        
            **Left mouse button** will mask both resistivity and phase point
        
            **Right mouse button** will mask just the point selected
        
            **Middle mouse button** will increase the error bars
        
            **q** will close the figure.
        """
        self.event = event
        # make a new point that is an PickEvent type
        npoint = event.artist
        # if the right button is clicked mask the point
        if event.mouseevent.button == 3:
            # get the point that was clicked on
            ii = event.ind
            xd = npoint.get_xdata()[ii]
            yd = npoint.get_ydata()[ii]

            # set the x index from the frequency dictionary
            ll = self.fdict[self.fig_num][self.ax_num]["{0:.5g}".format(xd[0])]

            # change the data to be a zero
            self.data[self.fig_num][self.ax_num][ll] = 0

            # reset the point to be a gray x
            self.ax.plot(
                xd, yd, ls="None", color=(0.7, 0.7, 0.7), marker=self.marker, ms=4
            )

            # redraw the canvas
            self.ax.figure.canvas.draw()

        # if the left button is clicked change both resistivity and phase points
        elif event.mouseevent.button == 1:
            # get the point that was clicked on
            ii = event.ind
            xd = npoint.get_xdata()[ii]
            yd = npoint.get_ydata()[ii]

            # set the x index from the frequency dictionary
            ll = self.fdict[self.fig_num][self.ax_num]["{0:.5g}".format(xd[0])]

            # set the data point to zero
            print(self.data[self.fig_num][self.ax_num][ll])
            self.data[self.fig_num][self.ax_num][ll] = 0

            # reset the point to be a gray x
            self.ax.plot(
                xd, yd, ls="None", color=(0.7, 0.7, 0.7), marker=self.marker, ms=4
            )

            self.ax.figure.canvas.draw()

            # check to make sure there is a corresponding res/phase point
            try:
                kk = (self.ax_num + 2) % 4
                print(kk)
                # get the corresponding y-value
                yd2 = self.data[self.fig_num][kk][ll]

                # set that data point to 0 as well
                self.data[self.fig_num][kk][ll] = 0

                # make that data point a gray x
                self.ax_list[self.fig_num][kk].plot(
                    xd, yd2, ls="None", color=(0.7, 0.7, 0.7), marker=self.marker, ms=4
                )
                # redraw the canvas
                self.ax.figure.canvas.draw()
            except KeyError:
                print("Axis does not contain res/phase point")

        # if click the scroll button or middle button change increase the
        # errorbars by the given amount
        elif event.mouseevent.button == 2:
            ii = event.ind
            xd = npoint.get_xdata()[ii]
            yd = npoint.get_ydata()[ii]
            jj = self.ax_num

            # get x index
            ll = self.fdict[self.fig_num][jj]["{0:.5g}".format(xd[0])]

            # make error bar array
            eb = self.err_list[self.fig_num][jj][2].get_paths()[ll].vertices

            # make ecap array
            ecapl = self.err_list[self.fig_num][jj][0].get_data()[1][ll]
            ecapu = self.err_list[self.fig_num][jj][1].get_data()[1][ll]

            # change apparent resistivity error
            if jj == 0 or jj == 1:
                nebu = eb[0, 1] - self.res_err_inc * eb[0, 1]
                nebl = eb[1, 1] + self.res_err_inc * eb[1, 1]
                ecapl = ecapl - self.res_err_inc * ecapl
                ecapu = ecapu + self.res_err_inc * ecapu

            # change phase error
            elif jj == 2 or jj == 3:
                nebu = eb[0, 1] - eb[0, 1] * self.phase_err_inc
                nebl = eb[1, 1] + eb[1, 1] * self.phase_err_inc
                ecapl = ecapl - ecapl * self.phase_err_inc
                ecapu = ecapu + ecapu * self.phase_err_inc

            # put the new error into the error array
            self.error[self.fig_num][jj][ll] = abs(
                nebu - self.data[self.fig_num][jj][ll]
            )

            # set the new error bar values
            eb[0, 1] = nebu
            eb[1, 1] = nebl

            # reset the error bars and caps
            ncapl = self.err_list[self.fig_num][jj][0].get_data()
            ncapu = self.err_list[self.fig_num][jj][1].get_data()
            ncapl[1][ll] = ecapl
            ncapu[1][ll] = ecapu

            # set the values
            self.err_list[self.fig_num][jj][0].set_data(ncapl)
            self.err_list[self.fig_num][jj][1].set_data(ncapu)
            self.err_list[self.fig_num][jj][2].get_paths()[ll].vertices = eb

            # redraw the canvas
            self.ax.figure.canvas.draw()

    # get the axis number that the mouse is in and change to that axis
    def inAxes(self, event):
        """
        gets the axes that the mouse is currently in.
        
        Arguments:
        ---------
            **event**: is a type axes_enter_event
                
        Returns:
        --------
        
            **OccamPointPicker.jj** : index of resistivity axes for ax_list
            
            **OccamPointPicker.kk** : index of phase axes for ax_list
        
        """

        self.event2 = event
        self.ax = event.inaxes
        for jj, axj in enumerate(self.ax_list):
            for ll, axl in enumerate(axj):
                if self.ax == axl:
                    self.ax_num = ll
        self.line = self.line_list[self.fig_num][self.ax_num]

    # get the figure number that the mouse is in
    def inFigure(self, event):
        """
        gets the figure number that the mouse is in
        
        Arguments:
        ----------
            **event** : figure_enter_event
            
        Returns:
        --------
            **OccamPointPicker.fig_num** : figure number that corresponds to the
                                          index in the ax_list, datalist, errorlist
                                          and line_list.
                        
        """
        self.event3 = event
        self.fig_num = self.fndict["{0}".format(event.canvas.figure.number)]

    # type the q key to quit the figure and disconnect event handling
    def on_close(self, event):
        """
        close the figure with a 'q' key event and disconnect the event ids
        
        Arguments:
        ----------
            **event** : key_press_event
               
        Returns:
        --------
            print statement saying the figure is closed
        """
        self.event3 = event
        if self.event3.key == "q":
            for cid in self.cidlist[self.fig_num]:
                event.canvas.mpl_disconnect(cid)
            plt.close(event.canvas.figure)
            print("Closed figure ", self.fig_num)


class Run:
    """
    Run Occam2D by system call.

    Future plan: implement Occam in Python and call it from here directly.
    """


class Mask(Data):
    """
    Allow masking of points from data file (effectively commenting them out, 
    so the process is reversable). Inheriting from Data class.
    """


class OccamInputError(Exception):
    pass<|MERGE_RESOLUTION|>--- conflicted
+++ resolved
@@ -2597,18 +2597,6 @@
             interp_freq = self.freq[np.where((self.freq >= station_freq.min()) &
                                              (self.freq <= station_freq.max()))] 
             if self.freq_tol is None:
-<<<<<<< HEAD
-                station_freq = edi.Z.freq
-                interp_freq = self.freq[
-                    np.where(
-                        (self.freq >= station_freq.min())
-                        & (self.freq <= station_freq.max())
-                    )
-                ]
-=======
-               
-
->>>>>>> 06fa92b4
                 # interpolate data onto given frequency list
                 z_interp, t_interp = edi.interpolate(interp_freq)
                 #                z_interp._compute_res_phase()
@@ -2636,19 +2624,12 @@
             for freq_num, frequency in enumerate(self.freq):
                 if self.freq_tol is not None:
                     try:
-<<<<<<< HEAD
-                        f_index = np.where(
-                            (station_freq >= frequency * (1 - self.freq_tol))
-                            & (station_freq <= frequency * (1 + self.freq_tol))
-                        )[0][0]
-=======
                         # list of indices within tolerance
                         f_index_list = np.where((station_freq >= frequency * (1 - self.freq_tol)) &
                                                 (station_freq <= frequency * (1 + self.freq_tol)))[0]
                         # closest frequency
                         diff = np.abs(station_freq[f_index_list] - frequency)
                         f_index = f_index_list[np.where(diff==np.amin(diff))]
->>>>>>> 06fa92b4
 
                     except ValueError:
                         f_index = None
