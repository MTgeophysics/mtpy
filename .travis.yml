dist: trusty
sudo: required  # use VM instead of docker

language: python
python:
  - "2.7"
  # does not have headers provided, please ask https://launchpad.net/~pypy/+archive/ppa
  # maintainers to fix their pypy-dev package.
  # - "pypy"

cache:
  pip: true  # make cache for pip dependencies
  directories:
    - builds  # cached files

env:
<<<<<<< HEAD
  global:
    - COVERALLS_PARALLEL=true
  matrix:
    - MATPLOTLIB_VERSION=2.1.0 QT_VERSION=4
  #  - MATPLOTLIB_VERSION=2.1.0 QT_VERSION=5
    - MATPLOTLIB_VERSION=2.0.2 QT_VERSION=4
    - MATPLOTLIB_VERSION=1.5.3 QT_VERSION=4
=======
  - MATPLOTLIB_VERSION=2.1.0 QT_VERSION=4
#  - MATPLOTLIB_VERSION=2.1.0 QT_VERSION=5
  - MATPLOTLIB_VERSION=2.0.2 QT_VERSION=4
  - MATPLOTLIB_VERSION=2.0.2 QT_VERSION=5
  - MATPLOTLIB_VERSION=1.5.3 QT_VERSION=4
>>>>>>> 06f851bf

before_install:
  - chmod -vR +x ./bin/*
  - sudo rm /etc/apt/sources.list.d/mongodb-3.2.list  # temp fix for issue travis-ci/travis-ci#8554
  - sudo add-apt-repository --yes ppa:ubuntu-sdk-team/ppa  # qt5 source
  - sudo apt update -qq
  # install qt4 and dependencies
  - if [ $QT_VERSION == 4 ]; then sudo apt -y install -qq "libqt4-dev"; fi  # install pyqt dependencies
  - if [ $QT_VERSION == 5 ]; then sudo apt -y install -qq qtdeclarative5-dev libqt5svg5-dev qtmultimedia5-dev && export QMAKE=/usr/lib/x86_64-linux-gnu/qt5/bin/qmake; fi  # install qt5 and switch to qt5 env
  - ./bin/install_pyqt.sh
  # build gdal from source as the one on ubuntu trusty is out-of-date
#  - sudo apt -y install -qq libgdal-dev=2.2.2  # dependencies of gdal
  - ./bin/install_libgdal.sh
  - export CPLUS_INCLUDE_PATH=/usr/include/gdal
  - export C_INCLUDE_PATH=/usr/include/gdal
  - export LD_LIBRARY_PATH="/usr/local/gdal/lib:$LD_LIBRARY_PATH"
  - export PATH="/usr/local/gdal/bin:$PATH"
  - pip install pytest-xdist  # add xdist for distributing tests
  - pip install pytest-cov  # code coverage
  - pip install coveralls

# command to install dependencies
install:
  # manually build and install gdal
#  - pip install GDAL==$(gdal-config --version | awk -F'[.]' '{print $1"."$2}') --global-option=build_ext --global-option="-I/usr/include/gdal/"
  - pip install -q matplotlib==$MATPLOTLIB_VERSION
  - pip install -q -r requirements.txt

before_script:
  - pip freeze  # show installed packages
#  # install mtpy2 in dev mode
#  - pip install .

script:
  - py.test -n 4 --cov=mtpy --cov-report term:skip-covered tests/core
  - MTPY_TEST_COMPARE_IMAGE=True py.test --cov=mtpy --cov-append --cov-report term:skip-covered tests/imaging  # save and compare images
  - py.test -n 4 --cov=mtpy --cov-append --cov-report term:skip-covered tests/modeling

  - "export DISPLAY=:99.0"  # enable display on travis
  - "sh -e /etc/init.d/xvfb start"
  - sleep 3 # give xvfb some time to start
  - py.test --cov=mtpy --cov-append --cov-report term:skip-covered tests/SmartMT

after_success:
  - coveralls

matrix:
  fast_finish: true
  allow_failures:
    - env: MATPLOTLIB_VERSION=2.1.0 QT_VERSION=5
    - env: MATPLOTLIB_VERSION=2.1.0 QT_VERSION=4
    - env: MATPLOTLIB_VERSION=1.5.3 QT_VERSION=4

notifications:
  webhooks: https://coveralls.io/webhook?repo_token=cAPLOTdLM6wuguwHgdUsBqtDprbhVZfRp<|MERGE_RESOLUTION|>--- conflicted
+++ resolved
@@ -14,21 +14,14 @@
     - builds  # cached files
 
 env:
-<<<<<<< HEAD
   global:
     - COVERALLS_PARALLEL=true
   matrix:
     - MATPLOTLIB_VERSION=2.1.0 QT_VERSION=4
-  #  - MATPLOTLIB_VERSION=2.1.0 QT_VERSION=5
+#    - MATPLOTLIB_VERSION=2.1.0 QT_VERSION=5
     - MATPLOTLIB_VERSION=2.0.2 QT_VERSION=4
+    - MATPLOTLIB_VERSION=2.0.2 QT_VERSION=5
     - MATPLOTLIB_VERSION=1.5.3 QT_VERSION=4
-=======
-  - MATPLOTLIB_VERSION=2.1.0 QT_VERSION=4
-#  - MATPLOTLIB_VERSION=2.1.0 QT_VERSION=5
-  - MATPLOTLIB_VERSION=2.0.2 QT_VERSION=4
-  - MATPLOTLIB_VERSION=2.0.2 QT_VERSION=5
-  - MATPLOTLIB_VERSION=1.5.3 QT_VERSION=4
->>>>>>> 06f851bf
 
 before_install:
   - chmod -vR +x ./bin/*
